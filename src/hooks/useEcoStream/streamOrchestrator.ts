--- conflicted
+++ resolved
@@ -169,7 +169,6 @@
   }
 };
 
-<<<<<<< HEAD
 const TYPING_WATCHDOG_MS = 45_000;
 
 const withTypingWatchdog = (
@@ -349,8 +348,6 @@
   };
 }
 
-=======
->>>>>>> e1f4b3c2
 export async function openEcoSseStream(opts: {
   url: string;
   body: unknown;
@@ -633,7 +630,6 @@
   }
 };
 
-<<<<<<< HEAD
 export interface StreamRunStats {
   aggregatedLength: number;
   gotAnyChunk: boolean;
@@ -702,8 +698,6 @@
 
 export type RemoveEcoEntryFn = (assistantMessageId?: string | null) => void;
 
-=======
->>>>>>> e1f4b3c2
 const formatAbortReason = (input: unknown): string => {
   if (typeof input === "string") {
     const trimmed = input.trim();
@@ -1470,7 +1464,6 @@
   tracking: MessageTrackingRefs;
 }
 
-<<<<<<< HEAD
 const beginStreamInternal = (
   {
   history,
@@ -1518,50 +1511,6 @@
     } catch {
       /* noop */
     }
-=======
-export const beginStream = (params: BeginStreamParams): Promise<StreamRunStats> | void => {
-  const {
-    history,
-    userMessage,
-    systemHint,
-    controllerOverride,
-    controllerRef,
-    streamTimersRef,
-    activeStreamClientIdRef,
-    activeAssistantIdRef,
-    streamActiveRef,
-    activeClientIdRef,
-    onFirstChunk,
-    hasFirstChunkRef,
-    setDigitando,
-    setIsSending,
-    setErroApi,
-    activity,
-    ensureAssistantMessage,
-    removeEcoEntry,
-    updateCurrentInteractionId,
-    logSse,
-    userId,
-    userName,
-    guestId,
-    isGuest,
-    interactionCacheDispatch,
-    setMessages,
-    upsertMessage,
-    replyState,
-    tracking,
-  } = params;
-
-  const session = new StreamSession({
-    params,
-    inflightControllers,
-    streamStartLogged,
-    logDev,
-  });
-
-  const startResult = session.start();
-  if (!startResult) {
->>>>>>> e1f4b3c2
     return;
   }
 
@@ -1692,7 +1641,6 @@
     });
   };
 
-<<<<<<< HEAD
   clearTypingWatchdog = typingWatchdogFactory(normalizedClientId, () => {
     try {
       console.warn('[SSE] typing_watchdog_timeout', {
@@ -1728,13 +1676,6 @@
       /* noop */
     }
   });
-=======
-  const runJsonFallbackRequest = (options: { reason?: string; logError?: unknown } = {}) => {
-    return fallbackManager?.runJsonFallbackRequest(options) ?? Promise.resolve(false);
-  };
-
-  const isFallbackRequested = () => fallbackManager?.isFallbackRequested() ?? false;
->>>>>>> e1f4b3c2
 
   const existingAssistantForClient =
     tracking.assistantByClientRef.current[normalizedClientId] ??
@@ -1754,7 +1695,6 @@
     activeAssistantIdRef.current = placeholderAssistantId;
   }
 
-<<<<<<< HEAD
   const streamStats: StreamRunStats = {
     aggregatedLength: 0,
     gotAnyChunk: false,
@@ -1851,8 +1791,6 @@
     }
   }
 
-=======
->>>>>>> e1f4b3c2
   const NO_CONTENT_MESSAGE = "A Eco não chegou a enviar nada. Tente novamente.";
 
   const registerNoContent = (reason: string) => {
