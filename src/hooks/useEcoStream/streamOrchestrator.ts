--- conflicted
+++ resolved
@@ -28,7 +28,6 @@
 import { setStreamActive } from "./streamStatus";
 import { NO_TEXT_ALERT_MESSAGE, showToast } from "../useEcoStream.helpers";
 import { buildAskEcoUrl } from "@/api/askEcoUrl";
-<<<<<<< HEAD
 import { rememberIdsFromResponse } from "@/utils/identity";
 
 import {
@@ -55,28 +54,6 @@
   StreamSharedContext,
 } from "./session/StreamSession";
 
-=======
-import { getOrCreateGuestId, getOrCreateSessionId, rememberIdsFromResponse } from "@/utils/identity";
-import {
-  onControl,
-  onDone,
-  onError,
-  onMessage,
-  onPromptReady,
-  processChunk,
-} from "./session/streamEvents";
-
-type WatchdogMode = "idle" | "first" | "steady";
-export type CloseReason =
-  | "server_done"
-  | "server_error"
-  | "ui_abort"
-  | "watchdog_first_token"
-  | "watchdog_heartbeat"
-  | "network_error";
-
-const DEFAULT_STREAM_GUARD_TIMEOUT_MS = 15_000;
->>>>>>> f066d841
 const FALLBACK_NO_CHUNK_REASONS = new Set<string>([
   "client_disconnect",
   "stream_aborted",
@@ -90,30 +67,6 @@
 
 const inflightControllers = new Map<string, AbortController>();
 const streamStartLogged = new Set<string>();
-<<<<<<< HEAD
-=======
-
-export interface StreamRunnerTimers {
-  setTimeout: (
-    handler: (...args: any[]) => void,
-    timeout?: number,
-    ...args: any[]
-  ) => ReturnType<typeof setTimeout>;
-  clearTimeout: (handle: ReturnType<typeof setTimeout>) => void;
-}
-
-const createDefaultTimers = (): StreamRunnerTimers => {
-  const setTimeoutImpl: StreamRunnerTimers["setTimeout"] = ((
-    handler: (...args: any[]) => void,
-    timeout?: number,
-    ...args: any[]
-  ) => setTimeout(handler, timeout, ...args)) as StreamRunnerTimers["setTimeout"];
-  const clearTimeoutImpl: StreamRunnerTimers["clearTimeout"] = ((
-    handle: ReturnType<typeof setTimeout>,
-  ) => clearTimeout(handle)) as StreamRunnerTimers["clearTimeout"];
-  return { setTimeout: setTimeoutImpl, clearTimeout: clearTimeoutImpl };
-};
->>>>>>> f066d841
 
 let headProbeCompleted = false;
 let headProbePromise: Promise<void> | null = null;
@@ -201,188 +154,6 @@
   }
 };
 
-<<<<<<< HEAD
-=======
-const TYPING_WATCHDOG_MS = 45_000;
-
-const withTypingWatchdog = (
-  id: string,
-  onTimeout: () => void,
-  timers: StreamRunnerTimers,
-) => {
-  if (TYPING_WATCHDOG_MS <= 0) {
-    return () => {
-      /* noop */
-    };
-  }
-
-  const timer = timers.setTimeout(() => {
-    try {
-      onTimeout();
-    } catch {
-      /* noop */
-    } finally {
-      inflightControllers.delete(id);
-    }
-  }, TYPING_WATCHDOG_MS);
-
-  return () => timers.clearTimeout(timer);
-};
-
-type AllowedAbortReason = "watchdog_timeout" | "user_cancel";
-
-const ALLOWED_ABORT_REASONS = new Set<AllowedAbortReason>(["watchdog_timeout", "user_cancel"]);
-
-const logAbortDebug = (reason: AllowedAbortReason) => {
-  try {
-    console.log('[DEBUG] Abortando conexão', { reason, stack: new Error().stack });
-  } catch {
-    /* noop */
-  }
-};
-
-const abortControllerSafely = (
-  controller: AbortController,
-  reason: AllowedAbortReason,
-): boolean => {
-  if (controller.signal.aborted) {
-    return false;
-  }
-  if (!ALLOWED_ABORT_REASONS.has(reason)) {
-    try {
-      console.warn('[SSE] abort_ignored', { reason });
-    } catch {
-      /* noop */
-    }
-    return false;
-  }
-  logAbortDebug(reason);
-  try {
-    controller.abort(reason);
-    return true;
-  } catch {
-    try {
-      controller.abort();
-      return true;
-    } catch {
-      /* noop */
-    }
-  }
-  return false;
-};
-
-const resolveStreamGuardTimeoutMs = (): number => {
-  const envContainer = import.meta as { env?: Record<string, unknown> };
-  const envCandidates: unknown[] = [
-    envContainer?.env?.VITE_ECO_STREAM_GUARD_TIMEOUT_MS,
-    envContainer?.env?.VITE_STREAM_GUARD_TIMEOUT_MS,
-  ];
-  try {
-    const processEnv = (globalThis as typeof globalThis & {
-      process?: { env?: Record<string, unknown> };
-    }).process?.env;
-    if (processEnv) {
-      envCandidates.push(
-        processEnv.VITE_ECO_STREAM_GUARD_TIMEOUT_MS,
-        processEnv.VITE_STREAM_GUARD_TIMEOUT_MS,
-      );
-    }
-  } catch {
-    /* noop */
-  }
-
-  for (const candidate of envCandidates) {
-    if (candidate === undefined || candidate === null) continue;
-    if (typeof candidate === "number" && Number.isFinite(candidate)) {
-      if (candidate >= 0) return candidate;
-      continue;
-    }
-    if (typeof candidate === "string") {
-      const trimmed = candidate.trim();
-      if (!trimmed) continue;
-      const parsed = Number(trimmed);
-      if (Number.isFinite(parsed) && parsed >= 0) return parsed;
-    }
-  }
-
-  return DEFAULT_STREAM_GUARD_TIMEOUT_MS;
-};
-
-function now() {
-  return Date.now();
-}
-
-export function createSseWatchdogs(
-  id: string = "legacy",
-  timers: StreamRunnerTimers = createDefaultTimers(),
-) {
-  const previousClear = streamWatchdogRegistry.get(id);
-  if (previousClear) {
-    try {
-      previousClear();
-    } catch {
-      /* noop */
-    }
-  }
-
-  let t: ReturnType<typeof setTimeout> | null = null;
-  let mode: WatchdogMode = "idle";
-  let promptReadyAt = 0;
-  let lastHandler: ((reason: CloseReason) => void) | null = null;
-
-  const clear = () => {
-    if (t) {
-      timers.clearTimeout(t);
-      t = null;
-    }
-    mode = "idle";
-    const registered = streamWatchdogRegistry.get(id);
-    if (registered && registered === clear) {
-      streamWatchdogRegistry.delete(id);
-    }
-  };
-
-  const arm = (
-    m: Exclude<WatchdogMode, "idle">,
-    onTimeout?: (reason: CloseReason) => void,
-  ) => {
-    clear();
-    mode = m;
-    if (onTimeout) {
-      lastHandler = onTimeout;
-    }
-    const handler = onTimeout ?? lastHandler;
-    if (!handler) return;
-    const ms = 45_000;
-    t = timers.setTimeout(() => {
-      const registered = streamWatchdogRegistry.get(id);
-      if (registered && registered === clear) {
-        streamWatchdogRegistry.delete(id);
-      }
-      handler(m === "first" ? "watchdog_first_token" : "watchdog_heartbeat");
-    }, ms);
-    streamWatchdogRegistry.set(id, clear);
-  };
-
-  return {
-    markPromptReady(onTimeout?: (reason: CloseReason) => void) {
-      promptReadyAt = now();
-      arm("first", onTimeout);
-    },
-    bumpFirstToken(onTimeout?: (reason: CloseReason) => void) {
-      arm("steady", onTimeout);
-    },
-    bumpHeartbeat(onTimeout?: (reason: CloseReason) => void) {
-      arm("steady", onTimeout);
-    },
-    clear,
-    get sincePromptReadyMs() {
-      return promptReadyAt ? now() - promptReadyAt : 0;
-    },
-  };
-}
-
->>>>>>> f066d841
 export async function openEcoSseStream(opts: {
   url: string;
   body: unknown;
@@ -665,77 +436,6 @@
   }
 };
 
-<<<<<<< HEAD
-=======
-export interface StreamRunStats {
-  aggregatedLength: number;
-  gotAnyChunk: boolean;
-  lastMeta?: Record<string, unknown>;
-  finishReasonFromMeta?: string;
-  status?: "no_content";
-  timing?: { startedAt?: number; firstChunkAt?: number; totalMs?: number };
-  responseHeaders?: Record<string, string>;
-  noContentReason?: string;
-  clientFinishReason?: string;
-  streamId?: string;
-  guardTimeoutMs?: number;
-  guardFallbackTriggered?: boolean;
-  jsonFallbackAttempts?: number;
-  jsonFallbackSucceeded?: boolean;
-}
-
-export interface StreamRunnerFactoryOptions {
-  fetchImpl?: typeof fetch;
-  timers?: StreamRunnerTimers;
-  watchdogFactory?: (
-    id: string,
-    timers: StreamRunnerTimers,
-  ) => ReturnType<typeof createSseWatchdogs>;
-}
-
-interface ResolvedStreamRunnerDeps {
-  fetchImpl?: typeof fetch;
-  timers: StreamRunnerTimers;
-  watchdogFactory: (id: string) => ReturnType<typeof createSseWatchdogs>;
-  typingWatchdogFactory: (id: string, onTimeout: () => void) => () => void;
-}
-
-const resolveStreamRunnerDeps = (
-  options?: StreamRunnerFactoryOptions,
-): ResolvedStreamRunnerDeps => {
-  const timers = options?.timers ?? createDefaultTimers();
-  const fetchImpl =
-    typeof options?.fetchImpl === "function"
-      ? options.fetchImpl
-      : typeof globalThis.fetch === "function"
-      ? (globalThis.fetch as typeof fetch)
-      : undefined;
-  const watchdogFactory: ResolvedStreamRunnerDeps["watchdogFactory"] =
-    typeof options?.watchdogFactory === "function"
-      ? (id: string) => options.watchdogFactory!(id, timers)
-      : (id: string) => createSseWatchdogs(id, timers);
-  const typingWatchdogFactory: ResolvedStreamRunnerDeps["typingWatchdogFactory"] = (
-    id: string,
-    onTimeout: () => void,
-  ) => withTypingWatchdog(id, onTimeout, timers);
-  return { fetchImpl, timers, watchdogFactory, typingWatchdogFactory };
-};
-
-export type InteractionMapAction = {
-  type: "updateInteractionMap";
-  clientId: string;
-  interaction_id: string;
-};
-
-export type EnsureAssistantMessageFn = (
-  clientMessageId: string,
-  event?: EnsureAssistantEventMeta,
-  options?: { allowCreate?: boolean; draftMessages?: ChatMessageType[] },
-) => string | null | undefined;
-
-export type RemoveEcoEntryFn = (assistantMessageId?: string | null) => void;
-
->>>>>>> f066d841
 const formatAbortReason = (input: unknown): string => {
   if (typeof input === "string") {
     const trimmed = input.trim();
@@ -1473,7 +1173,6 @@
   }
   };
 
-<<<<<<< HEAD
 export const beginStream = (params: BeginStreamParams): Promise<StreamRunStats> | void => {
   const {
     history,
@@ -1516,84 +1215,6 @@
 
   const startResult = session.start();
   if (!startResult) {
-=======
-
-  activeStreamClientIdRef: MutableRefObject<string | null>;
-  activeAssistantIdRef: MutableRefObject<string | null>;
-  streamActiveRef: MutableRefObject<boolean>;
-  activeClientIdRef: MutableRefObject<string | null>;
-  onFirstChunk?: () => void;
-  hasFirstChunkRef: MutableRefObject<boolean>;
-  setDigitando: Dispatch<SetStateAction<boolean>>;
-  setIsSending: Dispatch<SetStateAction<boolean>>;
-  setErroApi: Dispatch<SetStateAction<string | null>>;
-  activity?: { onSend?: () => void; onDone?: () => void };
-  ensureAssistantMessage: EnsureAssistantMessageFn;
-  removeEcoEntry: RemoveEcoEntryFn;
-  updateCurrentInteractionId: (next: string | null | undefined) => void;
-  logSse: (
-    phase: "open" | "start" | "first-chunk" | "delta" | "done" | "abort",
-    payload: Record<string, unknown>,
-  ) => void;
-  userId?: string;
-  userName?: string;
-  guestId?: string;
-  isGuest: boolean;
-  interactionCacheDispatch?: (action: InteractionMapAction) => void;
-  setMessages: Dispatch<SetStateAction<ChatMessageType[]>>;
-  upsertMessage?: (message: ChatMessageType, options?: UpsertMessageOptions) => void;
-  replyState: ReplyStateController;
-  tracking: MessageTrackingRefs;
-}
-
-const beginStreamInternal = (
-  {
-  history,
-  userMessage,
-  systemHint,
-  controllerOverride,
-  controllerRef,
-  streamTimersRef,
-  activeStreamClientIdRef,
-  activeAssistantIdRef,
-  streamActiveRef,
-  activeClientIdRef,
-  onFirstChunk,
-  hasFirstChunkRef,
-  setDigitando,
-  setIsSending,
-  setErroApi,
-  activity,
-  ensureAssistantMessage,
-  removeEcoEntry,
-  updateCurrentInteractionId,
-  logSse,
-  userId,
-  userName,
-  guestId,
-  isGuest,
-  interactionCacheDispatch,
-  setMessages,
-  upsertMessage,
-  replyState,
-  tracking,
-}: BeginStreamParams,
-  deps: ResolvedStreamRunnerDeps,
-): Promise<StreamRunStats> | void => {
-  const { fetchImpl, timers, watchdogFactory, typingWatchdogFactory } = deps;
-  const clientMessageId = userMessage.id;
-  if (!clientMessageId) return;
-  const trimmedClientId = typeof clientMessageId === "string" ? clientMessageId.trim() : "";
-  const normalizedClientId = trimmedClientId || clientMessageId;
-
-  const existingInflight = inflightControllers.get(normalizedClientId);
-  if (existingInflight && !existingInflight.signal.aborted) {
-    try {
-      console.warn("duplicated stream", { clientMessageId: normalizedClientId });
-    } catch {
-      /* noop */
-    }
->>>>>>> f066d841
     return;
   }
 
@@ -1623,71 +1244,6 @@
   const markPromptReadyWatchdog = () => {
     session.markPromptReadyWatchdog();
   };
-<<<<<<< HEAD
-=======
-  let runJsonFallbackRequest: (
-    options?: { reason?: string; logError?: unknown },
-  ) => Promise<boolean> = async () => false;
-  const streamState = {
-    fallbackRequested: false,
-    firstChunkDelivered: false,
-  };
-
-  const activeId = activeStreamClientIdRef.current;
-  if (activeId && activeId !== clientMessageId) {
-    const normalizedActiveId = typeof activeId === "string" && activeId ? activeId.trim() || activeId : activeId;
-    const activeController = controllerRef.current;
-    if (activeController && !activeController.signal.aborted) {
-      try {
-        streamActiveRef.current = false;
-        try {
-          console.debug('[DIAG] setStreamActive:before', {
-            clientMessageId: normalizedActiveId,
-            value: false,
-            phase: 'abort-existing',
-          });
-        } catch {
-          /* noop */
-        }
-        setStreamActive(false);
-        try {
-          console.debug('[DIAG] controller.abort:before', {
-            clientMessageId: normalizedActiveId,
-            reason: 'new-send',
-            timestamp: Date.now(),
-          });
-        } catch {
-          /* noop */
-        }
-        try {
-          console.info("[SSE] aborting_active_stream", {
-            clientMessageId: normalizedActiveId,
-            reason: "new-send",
-            timestamp: Date.now(),
-          });
-        } catch {
-          /* noop */
-        }
-        abortControllerSafely(activeController, "user_cancel");
-        if (typeof normalizedActiveId === "string" && normalizedActiveId) {
-          logSse("abort", {
-            clientMessageId: normalizedActiveId,
-            reason: "new-send",
-            source: "controller",
-          });
-        }
-      } catch {
-        /* noop */
-      }
-    }
-    if (typeof normalizedActiveId === "string" && normalizedActiveId) {
-      delete streamTimersRef.current[normalizedActiveId];
-    }
-    if (tracking.userTextByClientIdRef.current[activeId]) {
-      delete tracking.userTextByClientIdRef.current[activeId];
-    }
-  }
->>>>>>> f066d841
 
   const bumpFirstTokenWatchdog = () => {
     session.bumpFirstTokenWatchdog();
@@ -1727,49 +1283,11 @@
     });
   };
 
-<<<<<<< HEAD
   const runJsonFallbackRequest = (options: { reason?: string; logError?: unknown } = {}) => {
     return fallbackManager?.runJsonFallbackRequest(options) ?? Promise.resolve(false);
   };
 
   const isFallbackRequested = () => fallbackManager?.isFallbackRequested() ?? false;
-=======
-  clearTypingWatchdog = typingWatchdogFactory(normalizedClientId, () => {
-    try {
-      console.warn('[SSE] typing_watchdog_timeout', {
-        clientMessageId: normalizedClientId,
-        timeoutMs: TYPING_WATCHDOG_MS,
-      });
-    } catch {
-      /* noop */
-    }
-    try {
-      setDigitando(false);
-    } catch {
-      /* noop */
-    }
-    try {
-      setErroApi((previous) => {
-        if (typeof previous === "string" && previous.trim().length > 0) {
-          return previous;
-        }
-        return "Tempo limite atingido. Tente novamente.";
-      });
-    } catch {
-      /* noop */
-    }
-    try {
-      logSse('abort', {
-        clientMessageId: normalizedClientId,
-        reason: 'typing_watchdog',
-        source: 'typing-watchdog',
-        timeoutMs: TYPING_WATCHDOG_MS,
-      });
-    } catch {
-      /* noop */
-    }
-  });
->>>>>>> f066d841
 
   const existingAssistantForClient =
     tracking.assistantByClientRef.current[normalizedClientId] ??
@@ -1789,105 +1307,6 @@
     activeAssistantIdRef.current = placeholderAssistantId;
   }
 
-<<<<<<< HEAD
-=======
-  const streamStats: StreamRunStats = {
-    aggregatedLength: 0,
-    gotAnyChunk: false,
-    lastMeta: undefined,
-    finishReasonFromMeta: undefined,
-  };
-
-  const guardTimeoutMs = resolveStreamGuardTimeoutMs();
-  let fallbackGuardTimer: ReturnType<typeof setTimeout> | null = null;
-  let fallbackGuardTriggered = false;
-  let triggerJsonFallback: ((reason: string) => void) | null = null;
-  let startErrorTriggered = false;
-  let startErrorMessage: string | null = null;
-  let startErrorAssistantId: string | null = null;
-
-  const watchdog = watchdogFactory(normalizedClientId);
-  let onWatchdogTimeout: ((reason: CloseReason) => void) | null = null;
-
-  const clearWatchdog = () => {
-    watchdog.clear();
-  };
-
-  const markPromptReadyWatchdog = () => {
-    watchdog.markPromptReady(onWatchdogTimeout ?? undefined);
-  };
-
-  const bumpFirstTokenWatchdog = () => {
-    watchdog.bumpFirstToken(onWatchdogTimeout ?? undefined);
-  };
-
-  const bumpHeartbeatWatchdog = () => {
-    watchdog.bumpHeartbeat(onWatchdogTimeout ?? undefined);
-  };
-
-  const identityHeaders = buildIdentityHeaders();
-  const resolveIdentityHeader = (key: string) => {
-    const exact = identityHeaders[key];
-    if (typeof exact === "string" && exact.trim().length > 0) return exact.trim();
-    const lower = identityHeaders[key.toLowerCase() as keyof typeof identityHeaders];
-    if (typeof lower === "string" && lower.trim().length > 0) return lower.trim();
-    return "";
-  };
-
-  const resolvedGuestId = resolveIdentityHeader("X-Eco-Guest-Id");
-  const resolvedSessionId = resolveIdentityHeader("X-Eco-Session-Id");
-  const effectiveGuestId = resolvedGuestId || getOrCreateGuestId();
-  const effectiveSessionId = resolvedSessionId || getOrCreateSessionId();
-
-  const diagForceJson =
-    typeof window !== "undefined" &&
-    Boolean((window as { __ecoDiag?: { forceJson?: boolean } }).__ecoDiag?.forceJson);
-  const requestMethod: "GET" | "POST" = diagForceJson ? "POST" : "GET";
-  const acceptHeader = diagForceJson ? "application/json" : "text/event-stream";
-  const fallbackEnabled = diagForceJson;
-
-  logDev("identifiers", {
-    guestId: effectiveGuestId,
-    sessionId: effectiveSessionId,
-    clientMessageId: normalizedClientId,
-    method: requestMethod,
-  });
-
-  streamTimersRef.current[normalizedClientId] = { startedAt: Date.now() };
-  logSse("start", {
-    clientMessageId: normalizedClientId,
-    guestId: effectiveGuestId,
-    sessionId: effectiveSessionId,
-    method: requestMethod,
-  });
-  console.log("[SSE] Stream started", {
-    timestamp: Date.now(),
-    clientMessageId: normalizedClientId,
-    guestId: effectiveGuestId,
-    sessionId: effectiveSessionId,
-    method: requestMethod,
-  });
-
-  if (streamStartLogged.has(normalizedClientId)) {
-    try {
-      console.warn("duplicated stream", { clientMessageId: normalizedClientId });
-    } catch {
-      /* noop */
-    }
-  } else {
-    streamStartLogged.add(normalizedClientId);
-    try {
-      console.debug('[DIAG] stream:start', {
-        clientMessageId,
-        historyLength: history.length,
-        systemHint: systemHint ?? null,
-      });
-    } catch {
-      /* noop */
-    }
-  }
-
->>>>>>> f066d841
   const NO_CONTENT_MESSAGE = "A Eco não chegou a enviar nada. Tente novamente.";
 
   const registerNoContent = (reason: string) => {
@@ -2053,115 +1472,6 @@
     streamStats,
   };
 
-<<<<<<< HEAD
-=======
-  const clearFallbackGuardTimer = () => {
-    if (!fallbackGuardTimer) return;
-    try {
-      timers.clearTimeout(fallbackGuardTimer);
-    } catch {
-      try {
-        timers.clearTimeout(fallbackGuardTimer);
-      } catch {
-        /* noop */
-      }
-    }
-    fallbackGuardTimer = null;
-  };
-
-  const beginFallback = (reason: string): boolean => {
-    if (!fallbackEnabled) {
-      return false;
-    }
-    if (streamState.firstChunkDelivered || sharedContext.hasFirstChunkRef.current) {
-      return false;
-    }
-    if (streamState.fallbackRequested) {
-      return false;
-    }
-    streamState.fallbackRequested = true;
-    streamStats.clientFinishReason ??= reason;
-    clearFallbackGuardTimer();
-    clearTypingWatchdog();
-    clearWatchdog();
-    if (activeStreamClientIdRef.current === clientMessageId) {
-      streamActiveRef.current = false;
-      try {
-        console.debug('[DIAG] setStreamActive:before', {
-          clientMessageId,
-          value: false,
-          phase: 'fallback-init',
-        });
-      } catch {
-        /* noop */
-      }
-      setStreamActive(false);
-      try {
-        console.debug('[DIAG] setDigitando:before', {
-          clientMessageId,
-          value: false,
-          phase: 'fallback-init',
-        });
-      } catch {
-        /* noop */
-      }
-      setDigitando(false);
-    } else {
-      try {
-        console.debug('[DIAG] fallback-init:inactive', { clientMessageId });
-      } catch {
-        /* noop */
-      }
-    }
-    return true;
-  };
-
-  const abortSseForFallback = (reason?: string) => {
-    if (!fallbackEnabled) {
-      return;
-    }
-    const fallbackReason = typeof reason === "string" && reason.trim() ? reason : "json_fallback";
-    if (abortControllerSafely(controller, "watchdog_timeout")) {
-      try {
-        console.warn('[SSE] aborting_for_fallback', { clientMessageId, reason: fallbackReason });
-      } catch {
-        /* noop */
-      }
-    }
-  };
-
-  const startFallbackGuardTimer = () => {
-    if (!fallbackEnabled) return;
-    if (guardTimeoutMs <= 0) return;
-    clearFallbackGuardTimer();
-    fallbackGuardTimer = timers.setTimeout(() => {
-      if (controller.signal.aborted || sharedContext.hasFirstChunkRef.current) return;
-      if (streamState.firstChunkDelivered) return;
-      if (streamState.fallbackRequested) return;
-      fallbackGuardTriggered = true;
-      streamStats.guardFallbackTriggered = true;
-      streamStats.guardTimeoutMs = guardTimeoutMs;
-      diag("fallback_guard_timeout", { clientMessageId: normalizedClientId, timeoutMs: guardTimeoutMs });
-      try {
-        console.warn("[SSE] fallback_guard_timeout", {
-          clientMessageId,
-          timeoutMs: guardTimeoutMs,
-        });
-      } catch {
-        /* noop */
-      }
-      logSse("abort", {
-        clientMessageId: normalizedClientId,
-        reason: "fallback_guard_timeout",
-        timeoutMs: guardTimeoutMs,
-        source: "fallback-guard",
-      });
-      registerNoContent("fallback_guard_timeout");
-      triggerJsonFallback?.("fallback_guard_timeout");
-    }, guardTimeoutMs);
-  };
-
->>>>>>> f066d841
   let requestPayload: Record<string, unknown> | null = null;
   let baseHeadersCache: Record<string, string> | null = null;
 
@@ -2280,122 +1590,9 @@
       }
       const shouldSkipFetchInTest = isTestEnv || isVitest;
 
-<<<<<<< HEAD
   const tryJsonFallback = async (reason: string): Promise<boolean> => {
       if (!fallbackEnabled) return false;
       if (firstChunkState.value) return false;
-=======
-  runJsonFallbackRequest = async (options: {
-    reason?: string;
-    logError?: unknown;
-  } = {}): Promise<boolean> => {
-    if (!fallbackEnabled) {
-      return false;
-    }
-    if (streamState.firstChunkDelivered || sharedContext.hasFirstChunkRef.current) {
-      return false;
-    }
-      const fallbackFetch = fetchFn;
-      if (typeof fallbackFetch !== "function") {
-        return false;
-      }
-
-      const { reason = "json_fallback", logError } = options;
-      streamStats.jsonFallbackAttempts = (streamStats.jsonFallbackAttempts ?? 0) + 1;
-
-      if (logError !== undefined) {
-        console.error('[SSE] Stream failed, tentando JSON', logError);
-      }
-
-      try {
-        const fallbackUrl = buildAskEcoUrl(undefined, { clientMessageId });
-        const fallbackGuestId = effectiveGuestId;
-        const fallbackSessionId = effectiveSessionId;
-        const fallbackHeaders: Record<string, string> = {
-          ...baseHeaders(),
-          Accept: "application/json",
-          "Content-Type": "application/json",
-          "X-Eco-Guest-Id": fallbackGuestId,
-          "X-Eco-Session-Id": fallbackSessionId,
-          "X-Client-Id": resolvedClientId || "webapp",
-          ...(clientMessageId
-            ? { "X-Eco-Client-Message-Id": clientMessageId, "x-eco-client-message-id": clientMessageId }
-            : {}),
-        };
-
-        const fallbackController = new AbortController();
-        const res = await fallbackFetch(fallbackUrl, {
-          method: "POST",
-          headers: fallbackHeaders,
-          body: JSON.stringify(requestPayload),
-          signal: fallbackController.signal,
-        });
-        rememberIdsFromResponse(res);
-        if (!res.ok) {
-          const detail = await res.text().catch(() => "");
-          const trimmedDetail = detail.trim();
-          const message = trimmedDetail || `Eco fallback request failed (${res.status})`;
-          setErroApi(message);
-          logSse("abort", {
-            clientMessageId: normalizedClientId,
-            reason: "json_fallback_http_error",
-            status: res.status,
-            source: "json_fallback",
-          });
-          return false;
-        }
-
-        const data = await res.json().catch(() => null);
-        const fallbackText =
-          typeof data?.text === "string"
-            ? data.text
-            : typeof data?.content === "string"
-            ? data.content
-            : undefined;
-
-        if (fallbackText) {
-          sharedContext.hasFirstChunkRef.current = true;
-          streamState.firstChunkDelivered = true;
-          streamStats.gotAnyChunk = true;
-          streamStats.aggregatedLength += fallbackText.length;
-          streamStats.jsonFallbackSucceeded = true;
-          streamStats.clientFinishReason ??= reason;
-          const fallbackChunk: EcoStreamChunk = {
-            index: 0,
-            text: fallbackText,
-            isFirstChunk: true,
-            payload: {
-              source: "json_fallback",
-              patch: {
-                type: "json_fallback",
-                text: fallbackText,
-                content: fallbackText,
-              },
-            },
-          };
-          handleChunk(fallbackChunk, sharedContext);
-          handleStreamDone({
-            type: "control",
-            name: "done",
-            payload: {
-              text: fallbackText,
-              response: { text: fallbackText },
-              metadata: { finish_reason: "json_fallback", source: "json_fallback" },
-            },
-          });
-          return true;
-        }
-      } catch (fallbackErr) {
-        console.error('[SSE] Fallback JSON também falhou', fallbackErr);
-      }
-
-      return false;
-    };
-
-    const tryJsonFallback = async (reason: string): Promise<boolean> => {
-      if (!fallbackEnabled) return false;
-      if (streamState.firstChunkDelivered) return false;
->>>>>>> f066d841
       if (streamStats.gotAnyChunk) return false;
       if (activeStreamClientIdRef.current !== clientMessageId) return false;
       if (!streamActiveRef.current) return false;
@@ -2524,7 +1721,6 @@
       return toRecord(eventRecord?.payload) ?? undefined;
     };
 
-<<<<<<< HEAD
     const processChunkEvent = (index: number, delta: string, rawEvent: Record<string, unknown>) => {
       if (controller.signal.aborted) return;
       if (isFallbackRequested()) return;
@@ -2812,23 +2008,6 @@
 
       const assistantId = ensureAssistantMessage(clientMessageId, ensureMeta);
       if (!assistantId) return;
-=======
-    const processChunkEvent = processChunk({
-      controller,
-      streamState,
-      sharedContext,
-      streamStats,
-      onFirstChunk,
-      clearFallbackGuardTimer,
-      bumpFirstTokenWatchdog,
-      bumpHeartbeatWatchdog,
-      buildRecordChain,
-      extractPayloadRecord,
-      pickStringFromRecords,
-      handleChunk,
-      toRecord,
-    });
->>>>>>> f066d841
 
     const handlePromptEvent = onPromptReady({
       controller,
@@ -2915,7 +2094,6 @@
       handleStreamDone(undefined, { reason });
     };
 
-<<<<<<< HEAD
     session.setWatchdogTimeoutHandler(onWatchdogTimeout);
 
     fallbackManager = new StreamFallbackManager({
@@ -3014,24 +2192,6 @@
         fatalError = null;
         return;
       }
-=======
-    const handleErrorEvent = onError({
-      bumpHeartbeatWatchdog,
-      buildRecordChain,
-      pickStringFromRecords,
-      replyState,
-      tracking,
-      clientMessageId,
-      processChunk: processChunkEvent,
-      sharedContext,
-      diag,
-      normalizedClientId,
-      handleDone: handleStreamDone,
-      fatalErrorState,
-      extractText,
-      toRecord,
-    });
->>>>>>> f066d841
 
     };
 
@@ -3177,11 +2337,7 @@
 
     const processEventBlock = (block: string) => {
       if (!block) return;
-<<<<<<< HEAD
       if (isFallbackRequested()) return;
-=======
-      if (streamState.fallbackRequested) return;
->>>>>>> f066d841
       const normalizedBlock = block.replace(/\r\n/g, "\n");
       const lines = normalizedBlock.split("\n");
       let currentEventName: string | undefined;
@@ -3361,15 +2517,9 @@
       }
       setStreamActive(false);
     }
-<<<<<<< HEAD
     const fallbackAlreadyRequested = isFallbackRequested();
     const canBeginFallback =
       !firstChunkState.value && (fallbackAlreadyRequested || beginFallback("json_fallback"));
-=======
-    const fallbackAlreadyRequested = streamState.fallbackRequested;
-    const canBeginFallback =
-      !streamState.firstChunkDelivered && (fallbackAlreadyRequested || beginFallback("json_fallback"));
->>>>>>> f066d841
     let fallbackSucceeded = false;
     if (canBeginFallback) {
       abortSseForFallback("json_fallback");
