import type { Dispatch, MutableRefObject, SetStateAction } from "react";

import {
  type EcoStreamChunk,
  type EcoStreamControlEvent,
  type EcoStreamDoneEvent,
  type EcoStreamPromptReadyEvent,
} from "../../api/ecoStream";
import { collectTexts } from "../../api/askEcoResponse";
import type { Message as ChatMessageType, UpsertMessageOptions } from "../../contexts/ChatContext";
import type { EnsureAssistantEventMeta, MessageTrackingRefs, ReplyStateController } from "./messageState";
import {
  applyChunkToMessages,
  extractText,
  extractSummaryRecord,
  mergeReplyMetadata,
  processSseLine,
  type ProcessSseHandlers,
} from "./chunkProcessor";
import {
  pickNumberFromRecords,
  pickStringArrayFromRecords,
  pickStringFromRecords,
  toCleanString,
  toRecord,
} from "./utils";
import { rememberGuestIdentityFromResponse, rememberSessionIdentityFromResponse } from "../../lib/guestId";
import { setStreamActive } from "./streamStatus";
import { NO_TEXT_ALERT_MESSAGE, showToast } from "../useEcoStream.helpers";
import { buildAskEcoUrl } from "@/api/askEcoUrl";
import { getOrCreateGuestId, getOrCreateSessionId, rememberIdsFromResponse } from "@/utils/identity";
import {
  onControl,
  onDone,
  onError,
  onMessage,
  onPromptReady,
  processChunk,
} from "./session/streamEvents";

type WatchdogMode = "idle" | "first" | "steady";
export type CloseReason =
  | "server_done"
  | "server_error"
  | "ui_abort"
  | "watchdog_first_token"
  | "watchdog_heartbeat"
  | "network_error";

const DEFAULT_STREAM_GUARD_TIMEOUT_MS = 15_000;
const FALLBACK_NO_CHUNK_REASONS = new Set<string>([
  "client_disconnect",
  "stream_aborted",
  "watchdog_first_token",
  "watchdog_heartbeat",
  "fallback_guard_timeout",
  "server-done-empty",
  "missing-event",
  "start-error",
]);

const inflightControllers = new Map<string, AbortController>();
const streamStartLogged = new Set<string>();

export interface StreamRunnerTimers {
  setTimeout: (
    handler: (...args: any[]) => void,
    timeout?: number,
    ...args: any[]
  ) => ReturnType<typeof setTimeout>;
  clearTimeout: (handle: ReturnType<typeof setTimeout>) => void;
}

const createDefaultTimers = (): StreamRunnerTimers => {
  const setTimeoutImpl: StreamRunnerTimers["setTimeout"] = ((
    handler: (...args: any[]) => void,
    timeout?: number,
    ...args: any[]
  ) => setTimeout(handler, timeout, ...args)) as StreamRunnerTimers["setTimeout"];
  const clearTimeoutImpl: StreamRunnerTimers["clearTimeout"] = ((
    handle: ReturnType<typeof setTimeout>,
  ) => clearTimeout(handle)) as StreamRunnerTimers["clearTimeout"];
  return { setTimeout: setTimeoutImpl, clearTimeout: clearTimeoutImpl };
};

let headProbeCompleted = false;
let headProbePromise: Promise<void> | null = null;

const isDevelopmentEnv = (() => {
  try {
    const meta = import.meta as { env?: { DEV?: boolean; MODE?: string; mode?: string } };
    if (typeof meta?.env?.DEV === "boolean") {
      return meta.env.DEV;
    }
    const mode = meta?.env?.MODE ?? meta?.env?.mode;
    if (typeof mode === "string" && mode.trim()) {
      return mode.trim().toLowerCase() === "development";
    }
  } catch {
    /* noop */
  }
  try {
    const nodeEnv = (
      globalThis as typeof globalThis & { process?: { env?: Record<string, string | undefined> } }
    ).process?.env?.NODE_ENV;
    if (typeof nodeEnv === "string" && nodeEnv.trim()) {
      return nodeEnv.trim().toLowerCase() === "development";
    }
  } catch {
    /* noop */
  }
  return false;
})();

const logDev = (label: string, payload: Record<string, unknown>) => {
  if (!isDevelopmentEnv) return;
  try {
    console.debug(`[EcoStream] ${label}`, payload);
  } catch {
    /* noop */
  }
};

const ensureHeadProbe = async (
  url: string,
  guestId: string,
  sessionId: string,
  fetchImpl?: typeof fetch,
) => {
  if (headProbeCompleted) return;
  const resolvedFetch =
    fetchImpl ?? (typeof globalThis.fetch === "function" ? (globalThis.fetch as typeof fetch) : undefined);
  if (typeof resolvedFetch !== "function") {
    headProbeCompleted = true;
    headProbePromise = null;
    return;
  }
  if (headProbePromise) {
    try {
      await headProbePromise;
    } catch {
      /* noop */
    }
    return;
  }
  headProbePromise = (async () => {
    try {
      await resolvedFetch(url, {
        method: "HEAD",
        headers: {
          "X-Eco-Guest-Id": guestId,
          "X-Eco-Session-Id": sessionId,
          "X-Client-Id": "webapp",
        },
      });
    } catch (error) {
      try {
        console.debug("[EcoStream] HEAD probe failed", { error });
      } catch {
        /* noop */
      }
    }
  })();
  try {
    await headProbePromise;
  } finally {
    headProbeCompleted = true;
    headProbePromise = null;
  }
};

const TYPING_WATCHDOG_MS = 45_000;

const withTypingWatchdog = (
  id: string,
  onTimeout: () => void,
  timers: StreamRunnerTimers,
) => {
  if (TYPING_WATCHDOG_MS <= 0) {
    return () => {
      /* noop */
    };
  }

  const timer = timers.setTimeout(() => {
    try {
      onTimeout();
    } catch {
      /* noop */
    } finally {
      inflightControllers.delete(id);
    }
  }, TYPING_WATCHDOG_MS);

  return () => timers.clearTimeout(timer);
};

type AllowedAbortReason = "watchdog_timeout" | "user_cancel";

const ALLOWED_ABORT_REASONS = new Set<AllowedAbortReason>(["watchdog_timeout", "user_cancel"]);

const logAbortDebug = (reason: AllowedAbortReason) => {
  try {
    console.log('[DEBUG] Abortando conexão', { reason, stack: new Error().stack });
  } catch {
    /* noop */
  }
};

const abortControllerSafely = (
  controller: AbortController,
  reason: AllowedAbortReason,
): boolean => {
  if (controller.signal.aborted) {
    return false;
  }
  if (!ALLOWED_ABORT_REASONS.has(reason)) {
    try {
      console.warn('[SSE] abort_ignored', { reason });
    } catch {
      /* noop */
    }
    return false;
  }
  logAbortDebug(reason);
  try {
    controller.abort(reason);
    return true;
  } catch {
    try {
      controller.abort();
      return true;
    } catch {
      /* noop */
    }
  }
  return false;
};

const resolveStreamGuardTimeoutMs = (): number => {
  const envContainer = import.meta as { env?: Record<string, unknown> };
  const envCandidates: unknown[] = [
    envContainer?.env?.VITE_ECO_STREAM_GUARD_TIMEOUT_MS,
    envContainer?.env?.VITE_STREAM_GUARD_TIMEOUT_MS,
  ];
  try {
    const processEnv = (globalThis as typeof globalThis & {
      process?: { env?: Record<string, unknown> };
    }).process?.env;
    if (processEnv) {
      envCandidates.push(
        processEnv.VITE_ECO_STREAM_GUARD_TIMEOUT_MS,
        processEnv.VITE_STREAM_GUARD_TIMEOUT_MS,
      );
    }
  } catch {
    /* noop */
  }

  for (const candidate of envCandidates) {
    if (candidate === undefined || candidate === null) continue;
    if (typeof candidate === "number" && Number.isFinite(candidate)) {
      if (candidate >= 0) return candidate;
      continue;
    }
    if (typeof candidate === "string") {
      const trimmed = candidate.trim();
      if (!trimmed) continue;
      const parsed = Number(trimmed);
      if (Number.isFinite(parsed) && parsed >= 0) return parsed;
    }
  }

  return DEFAULT_STREAM_GUARD_TIMEOUT_MS;
};

function now() {
  return Date.now();
}

export function createSseWatchdogs(
  id: string = "legacy",
  timers: StreamRunnerTimers = createDefaultTimers(),
) {
  const previousClear = streamWatchdogRegistry.get(id);
  if (previousClear) {
    try {
      previousClear();
    } catch {
      /* noop */
    }
  }

  let t: ReturnType<typeof setTimeout> | null = null;
  let mode: WatchdogMode = "idle";
  let promptReadyAt = 0;
  let lastHandler: ((reason: CloseReason) => void) | null = null;

  const clear = () => {
    if (t) {
      timers.clearTimeout(t);
      t = null;
    }
    mode = "idle";
    const registered = streamWatchdogRegistry.get(id);
    if (registered && registered === clear) {
      streamWatchdogRegistry.delete(id);
    }
  };

  const arm = (
    m: Exclude<WatchdogMode, "idle">,
    onTimeout?: (reason: CloseReason) => void,
  ) => {
    clear();
    mode = m;
    if (onTimeout) {
      lastHandler = onTimeout;
    }
    const handler = onTimeout ?? lastHandler;
    if (!handler) return;
    const ms = 45_000;
    t = timers.setTimeout(() => {
      const registered = streamWatchdogRegistry.get(id);
      if (registered && registered === clear) {
        streamWatchdogRegistry.delete(id);
      }
      handler(m === "first" ? "watchdog_first_token" : "watchdog_heartbeat");
    }, ms);
    streamWatchdogRegistry.set(id, clear);
  };

  return {
    markPromptReady(onTimeout?: (reason: CloseReason) => void) {
      promptReadyAt = now();
      arm("first", onTimeout);
    },
    bumpFirstToken(onTimeout?: (reason: CloseReason) => void) {
      arm("steady", onTimeout);
    },
    bumpHeartbeat(onTimeout?: (reason: CloseReason) => void) {
      arm("steady", onTimeout);
    },
    clear,
    get sincePromptReadyMs() {
      return promptReadyAt ? now() - promptReadyAt : 0;
    },
  };
}

export async function openEcoSseStream(opts: {
  url: string;
  body: unknown;
  onPromptReady?: () => void;
  onChunk?: (delta: string) => void;
  onControl?: (name: string, payload?: any) => void;
  onDone?: (meta?: any) => void;
  onError?: (err: Error) => void;
  controller?: AbortController;
}) {
  const {
    url,
    body,
    onPromptReady,
    onChunk,
    onControl,
    onDone,
    onError,
    controller = new AbortController(),
  } = opts;

  const wd = createSseWatchdogs("legacy", createDefaultTimers());
  let closed = false;
  let closeReason: CloseReason | null = null;
  let streamErrored = false;

  const safeClose = (reason: CloseReason) => {
    if (closed) return;
    closed = true;
    closeReason = reason;
    if (reason === "watchdog_first_token" || reason === "watchdog_heartbeat") {
      abortControllerSafely(controller, "watchdog_timeout");
    } else if (reason === "ui_abort") {
      abortControllerSafely(controller, "user_cancel");
    } else if (!controller.signal.aborted) {
      try {
        console.warn('[SSE] abort_ignored', { reason });
      } catch {
        /* noop */
      }
    }
    try {
      wd.clear();
    } catch {
      /* noop */
    }
  };
  const onWdTimeout = (reason: CloseReason) => {
    safeClose(reason);
    streamErrored = true;
    onError?.(new Error(`SSE watchdog timeout: ${reason}`));
  };

  const acceptHeader = "text/event-stream";
  const forcedJson = false;
  const requestMethod = "POST" as const;
  const requestHeaders: Record<string, string> = {
    "content-type": "application/json",
    accept: acceptHeader,
  };

  console.log("[DIAG] start", { url, accept: acceptHeader, forcedJson, method: requestMethod });
  console.log("[SSE-DEBUG] Conectando", {
    url,
    method: requestMethod,
    headers: Object.keys(requestHeaders),
  });

  const res = await fetch(url, {
    method: requestMethod,
    headers: requestHeaders,
    body: JSON.stringify(body),
    signal: controller.signal,
  });

  const responseHeaders = (() => {
    try {
      return Object.fromEntries(res.headers.entries());
    } catch {
      return {} as Record<string, string>;
    }
  })();

  console.log("[DIAG] response", {
    ok: res.ok,
    status: res.status,
    ct: res.headers.get("content-type"),
    xab: res.headers.get("x-accel-buffering"),
    headers: responseHeaders,
  });

  if (!res.ok || !res.body) {
    streamErrored = true;
    onError?.(new Error(`SSE failed: ${res.status}`));
    safeClose("network_error");
    return { abort: () => safeClose("ui_abort") } as const;
  }

  const reader = res.body.getReader();
  const dec = new TextDecoder();
  let buf = "";
  let bytes = 0;
  let chunks = 0;

  const markPromptReady = () => {
    onPromptReady?.();
    wd.markPromptReady(onWdTimeout);
  };

  const readLoop = async () => {
    try {
      while (!closed) {
        const { value, done } = await reader.read();
        if (value && value.byteLength > 0) {
          bytes += value.byteLength;
          chunks += 1;
        }
        if (done) break;
        if (value) {
          buf += dec.decode(value, { stream: true });
        }

        let idx: number;
        while ((idx = buf.indexOf("\n")) >= 0) {
          const line = buf.slice(0, idx).trim();
          buf = buf.slice(idx + 1);
          if (!line || line.startsWith(":")) continue;

          if (line.startsWith("data:")) {
            const json = line.slice(5).trim();
            try {
              const evt = JSON.parse(json);
              const type = evt?.type ?? evt?.event ?? "chunk";
              try {
                const previewSource =
                  typeof evt?.delta === "string"
                    ? evt.delta
                    : typeof evt?.text === "string"
                    ? evt.text
                    : typeof evt?.payload?.text === "string"
                    ? evt.payload.text
                    : typeof evt?.data === "string"
                    ? evt.data
                    : undefined;
                console.log("[SSE-DEBUG] Evento", {
                  type: evt?.event ?? evt?.name ?? type,
                  hasData: Boolean(evt?.data ?? evt?.delta ?? evt?.text ?? evt?.payload),
                  preview: typeof previewSource === "string" ? previewSource.slice(0, 50) : undefined,
                });
              } catch {
                /* noop */
              }
              if (type === "control" && evt?.name === "prompt_ready") {
                markPromptReady();
                continue;
              }
              if (type === "control" && evt?.name === "ping") {
                wd.bumpHeartbeat(onWdTimeout);
                continue;
              }
              if (type === "control" && evt?.name === "guard_fallback_trigger") {
                onControl?.("guard_fallback_trigger", evt?.payload);
                wd.bumpHeartbeat(onWdTimeout);
                continue;
              }
              if (type === "control" && evt?.name === "done") {
                if (chunks === 0) {
                  const payloadText =
                    typeof evt?.payload?.text === "string" ? evt.payload.text : undefined;
                  const dataText = (() => {
                    if (typeof evt?.data === "string") return evt.data;
                    if (evt?.data && typeof evt.data === "object") {
                      const nestedText = (evt.data as { text?: unknown }).text;
                      if (typeof nestedText === "string") return nestedText;
                    }
                    return undefined;
                  })();
                  const directText = typeof evt?.text === "string" ? evt.text : undefined;
                  const collected = collectTexts(evt?.payload);
                  const collectedText =
                    Array.isArray(collected) && collected.length > 0 ? collected.join("") : undefined;
                  const finalText = payloadText || dataText || directText || collectedText;

                  if (finalText) {
                    try {
                      console.warn("[SSE] Resposta completa recebida no done (sem chunks)");
                    } catch {
                      /* noop */
                    }
                    onChunk?.(String(finalText));
                    wd.bumpFirstToken(onWdTimeout);
                    chunks = 1;
                    const donePayload = (() => {
                      if (evt?.payload && typeof evt.payload === "object") {
                        const basePayload = { ...(evt.payload as Record<string, unknown>) };
                        if (typeof basePayload.text !== "string") {
                          basePayload.text = String(finalText);
                        }
                        return basePayload;
                      }
                      if (evt?.payload !== undefined) {
                        return { value: evt.payload, text: String(finalText) };
                      }
                      return { text: String(finalText) };
                    })();
                    onDone?.(donePayload);
                    safeClose("server_done");
                  } else {
                    streamErrored = true;
                    onError?.(new Error("Stream vazio: backend finalizou sem enviar chunks."));
                    safeClose("server_error");
                  }
                } else {
                  onDone?.(evt?.payload);
                  safeClose("server_done");
                }
                break;
              }
              if (type === "chunk") {
                if (evt?.delta) onChunk?.(String(evt.delta));
                wd.bumpFirstToken(onWdTimeout);
                continue;
              }
              if (type === "control") {
                onControl?.(evt?.name ?? "control", evt?.payload);
                wd.bumpHeartbeat(onWdTimeout);
                continue;
              }
            } catch {
              /* linha quebrada */
            }
          }
        }
      }
    } catch (e: any) {
      if (!closed && e?.name !== "AbortError") {
        streamErrored = true;
        onError?.(e instanceof Error ? e : new Error(String(e)));
        safeClose("server_error");
      }
    } finally {
      console.log("[DIAG] stream:end", { bytes, chunks });
      const endedByUiAbort = closeReason === "ui_abort";
      const endedByWatchdog =
        closeReason === "watchdog_first_token" || closeReason === "watchdog_heartbeat";
      if (!streamErrored && chunks === 0 && !endedByUiAbort && !endedByWatchdog) {
        streamErrored = true;
        onError?.(new Error("Stream vazio: backend finalizou sem enviar chunks."));
      }
      try {
        await reader.cancel();
      } catch {
        /* noop */
      }
      wd.clear();
      if (!closed) safeClose("server_error");
      try {
        console.info("[FE] sse:finalize", { reason: closeReason });
      } catch {
        /* noop */
      }
    }
  };

  void readLoop();
  return { abort: () => safeClose("ui_abort"), get closed() { return closed; } } as const;
}

const diag = (...args: unknown[]) => {
  try {
    const envContainer = import.meta as { env?: Record<string, unknown> };
    const isDev = Boolean(envContainer?.env?.DEV);
    const hasDebug =
      typeof window !== "undefined" && Boolean((window as { ECO_DEBUG?: boolean }).ECO_DEBUG);
    if (isDev || hasDebug) {
      console.log("[eco-stream]", ...args);
    }
  } catch {
    /* noop */
  }
};

export interface StreamRunStats {
  aggregatedLength: number;
  gotAnyChunk: boolean;
  lastMeta?: Record<string, unknown>;
  finishReasonFromMeta?: string;
  status?: "no_content";
  timing?: { startedAt?: number; firstChunkAt?: number; totalMs?: number };
  responseHeaders?: Record<string, string>;
  noContentReason?: string;
  clientFinishReason?: string;
  streamId?: string;
  guardTimeoutMs?: number;
  guardFallbackTriggered?: boolean;
  jsonFallbackAttempts?: number;
  jsonFallbackSucceeded?: boolean;
}

export interface StreamRunnerFactoryOptions {
  fetchImpl?: typeof fetch;
  timers?: StreamRunnerTimers;
  watchdogFactory?: (
    id: string,
    timers: StreamRunnerTimers,
  ) => ReturnType<typeof createSseWatchdogs>;
}

interface ResolvedStreamRunnerDeps {
  fetchImpl?: typeof fetch;
  timers: StreamRunnerTimers;
  watchdogFactory: (id: string) => ReturnType<typeof createSseWatchdogs>;
  typingWatchdogFactory: (id: string, onTimeout: () => void) => () => void;
}

const resolveStreamRunnerDeps = (
  options?: StreamRunnerFactoryOptions,
): ResolvedStreamRunnerDeps => {
  const timers = options?.timers ?? createDefaultTimers();
  const fetchImpl =
    typeof options?.fetchImpl === "function"
      ? options.fetchImpl
      : typeof globalThis.fetch === "function"
      ? (globalThis.fetch as typeof fetch)
      : undefined;
  const watchdogFactory: ResolvedStreamRunnerDeps["watchdogFactory"] =
    typeof options?.watchdogFactory === "function"
      ? (id: string) => options.watchdogFactory!(id, timers)
      : (id: string) => createSseWatchdogs(id, timers);
  const typingWatchdogFactory: ResolvedStreamRunnerDeps["typingWatchdogFactory"] = (
    id: string,
    onTimeout: () => void,
  ) => withTypingWatchdog(id, onTimeout, timers);
  return { fetchImpl, timers, watchdogFactory, typingWatchdogFactory };
};

export type InteractionMapAction = {
  type: "updateInteractionMap";
  clientId: string;
  interaction_id: string;
};

export type EnsureAssistantMessageFn = (
  clientMessageId: string,
  event?: EnsureAssistantEventMeta,
  options?: { allowCreate?: boolean; draftMessages?: ChatMessageType[] },
) => string | null | undefined;

export type RemoveEcoEntryFn = (assistantMessageId?: string | null) => void;

const formatAbortReason = (input: unknown): string => {
  if (typeof input === "string") {
    const trimmed = input.trim();
    if (trimmed.length > 0) return trimmed;
  }
  if (typeof input === "number" && Number.isFinite(input)) {
    return String(input);
  }
  if (input instanceof DOMException) {
    const domReason =
      typeof (input as DOMException & { reason?: unknown }).reason === "string"
        ? ((input as DOMException & { reason?: unknown }).reason as string).trim()
        : "";
    if (domReason) return domReason;
    const domMessage = typeof input.message === "string" ? input.message.trim() : "";
    if (domMessage) return domMessage;
    const domName = typeof input.name === "string" ? input.name.trim() : "";
    if (domName) return domName;
    return "DOMException";
  }
  if (input instanceof Error) {
    const errorMessage = typeof input.message === "string" ? input.message.trim() : "";
    if (errorMessage) return errorMessage;
    const errorName = typeof input.name === "string" ? input.name.trim() : "";
    if (errorName) return errorName;
    return "Error";
  }
  if (typeof input === "object" && input !== null) {
    const maybeReason = (input as { reason?: unknown }).reason;
    if (maybeReason !== undefined) {
      const nested = formatAbortReason(maybeReason);
      if (nested !== "unknown") return nested;
    }
    try {
      const serialized = JSON.stringify(input);
      if (serialized && serialized !== "{}") return serialized;
    } catch {
      /* noop */
    }
  }
  return "unknown";
};

const resolveAbortReason = (input: unknown): string => formatAbortReason(input);

const mapHistoryMessage = (message: ChatMessageType) => {
  if (!message) return { id: undefined, role: "assistant", content: "" };
  const explicitRole = (message.role ?? undefined) as string | undefined;
  const fallbackRole = message.sender === "user" ? "user" : "assistant";
  const role = explicitRole === "eco" ? "assistant" : explicitRole ?? fallbackRole;
  const rawContent =
    typeof message.content === "string"
      ? message.content
      : typeof message.text === "string"
      ? message.text
      : message.content ?? message.text ?? "";
  const content = typeof rawContent === "string" ? rawContent : String(rawContent ?? "");

  return {
    id: message.id,
    role,
    content,
    client_message_id: message.client_message_id ?? (message as any)?.clientMessageId ?? message.id ?? undefined,
  };
};

const extractFinishReasonFromMeta = (meta: unknown): string | undefined => {
  if (!meta || typeof meta !== "object" || Array.isArray(meta)) return undefined;
  const record = meta as Record<string, unknown> & {
    finishReason?: unknown;
    finish_reason?: unknown;
    reason?: unknown;
  };
  const candidate =
    record.finishReason ??
    record.finish_reason ??
    record.reason;
  if (typeof candidate === "string") {
    const trimmed = candidate.trim();
    return trimmed ? trimmed : undefined;
  }
  return undefined;
};

const applyMetaToStreamStats = (
  streamStats: StreamRunStats,
  meta: Record<string, unknown> | undefined,
) => {
  if (!meta) return;
  streamStats.lastMeta = meta;
  const finishReason = extractFinishReasonFromMeta(meta);
  streamStats.finishReasonFromMeta = finishReason;
};

const buildEcoRequestBody = ({
  history,
  clientMessageId,
  systemHint,
  userId,
  userName,
  guestId,
  isGuest,
}: {
  history: ChatMessageType[];
  clientMessageId: string;
  systemHint?: string;
  userId?: string;
  userName?: string;
  guestId?: string;
  isGuest: boolean;
}): Record<string, unknown> => {
  const mappedHistory = history.map(mapHistoryMessage);
  const mensagens = mappedHistory.filter(
    (message) =>
      Boolean(message?.role) && typeof message.content === "string" && message.content.trim().length > 0,
  );

  const recentMensagens = mensagens.slice(-3);
  const lastUserMessage = [...recentMensagens].reverse().find((message) => message.role === "user");

  const texto = (() => {
    if (!lastUserMessage) return "";
    const content = lastUserMessage.content;
    return typeof content === "string" ? content.trim() : "";
  })();

  const resolvedUserId = (() => {
    const normalizedUserId = typeof userId === "string" ? userId.trim() : "";
    if (normalizedUserId) return normalizedUserId;
    const normalizedGuestId = typeof guestId === "string" ? guestId.trim() : "";
    return normalizedGuestId;
  })();

  const now = new Date();
  const timezone = (() => {
    try {
      return Intl.DateTimeFormat().resolvedOptions().timeZone;
    } catch {
      return undefined;
    }
  })();

  const contextPayload: Record<string, unknown> = {
    origem: "web",
    ts: Date.now(),
  };

  if (typeof clientMessageId === "string" && clientMessageId.trim().length > 0) {
    contextPayload.client_message_id = clientMessageId;
  }

  const payload: Record<string, unknown> = {
    history: mappedHistory,
    mensagens: recentMensagens,
    texto,
    clientHour: now.getHours(),
    clientTz: timezone,
    clientMessageId,
    contexto: contextPayload,
  };

  if (resolvedUserId) {
    payload.usuario_id = resolvedUserId;
  }
  if (userName && userName.trim()) {
    payload.nome_usuario = userName.trim();
  }
  if (userId) payload.userId = userId;
  if (userName) payload.userName = userName;
  if (guestId) payload.guestId = guestId;
  if (typeof isGuest === "boolean") payload.isGuest = isGuest;
  if (systemHint && systemHint.trim()) payload.systemHint = systemHint.trim();

  return payload;
};

export interface StreamSharedContext {
  clientMessageId: string;
  normalizedClientId: string;
  controller: AbortController;
  ensureAssistantMessage: EnsureAssistantMessageFn;
  setMessages: Dispatch<SetStateAction<ChatMessageType[]>>;
  upsertMessage?: (message: ChatMessageType, options?: UpsertMessageOptions) => void;
  activeAssistantIdRef: MutableRefObject<string | null>;
  activeStreamClientIdRef: MutableRefObject<string | null>;
  activeClientIdRef: MutableRefObject<string | null>;
  hasFirstChunkRef: MutableRefObject<boolean>;
  setDigitando: Dispatch<SetStateAction<boolean>>;
  updateCurrentInteractionId: (next: string | null | undefined) => void;
  streamTimersRef: MutableRefObject<Record<string, { startedAt: number; firstChunkAt?: number }>>;
  logSse: (
    phase: "open" | "start" | "first-chunk" | "delta" | "done" | "abort",
    payload: Record<string, unknown>,
  ) => void;
  replyState: ReplyStateController;
  tracking: MessageTrackingRefs;
  interactionCacheDispatch?: (action: InteractionMapAction) => void;
  streamStats: StreamRunStats;
}

interface DoneContext extends StreamSharedContext {
  event: EcoStreamDoneEvent | undefined;
  setErroApi: Dispatch<SetStateAction<string | null>>;
  removeEcoEntry: RemoveEcoEntryFn;
  assistantId: string;
}

export const handlePromptReady = (
  event: EcoStreamPromptReadyEvent | undefined,
  context: StreamSharedContext,
) => {
  if (!context.ensureAssistantMessage) return;
  const assistantId = context.ensureAssistantMessage(
    context.clientMessageId,
    {
      interactionId: event?.interactionId,
      messageId: event?.messageId,
      createdAt: event?.createdAt,
    },
    { allowCreate: false },
  );

  if (!assistantId) return;

  context.activeAssistantIdRef.current = assistantId;
  if (event?.interactionId) {
    context.updateCurrentInteractionId(event.interactionId);
  }
  const timestamp = typeof event?.createdAt === "string" ? event.createdAt.trim() : undefined;
  const updatedAt = timestamp || new Date().toISOString();

  context.setMessages((prevMessages) =>
    prevMessages.map((message) => {
      if (message.id !== assistantId) return message;
      try {
        console.debug('[DIAG] setMessages:update:before', {
          targetId: assistantId,
          role: message.role ?? message.sender ?? 'unknown',
          status: message.status,
          phase: 'prompt',
        });
      } catch {
        /* noop */
      }
      const nextMessage: ChatMessageType = {
        ...message,
        streaming: true,
        status: "streaming",
        updatedAt,
        createdAt: message.createdAt ?? updatedAt,
        message_id: event?.messageId || message.message_id,
        interaction_id: event?.interactionId || message.interaction_id,
        interactionId: event?.interactionId || message.interactionId,
      };
      try {
        console.debug('[DIAG] setMessages:update:after', {
          targetId: assistantId,
          role: nextMessage.role ?? nextMessage.sender ?? 'unknown',
          status: nextMessage.status,
          phase: 'prompt',
        });
      } catch {
        /* noop */
      }
      return nextMessage;
    }),
  );
};

export const handleChunk = (
  chunk: EcoStreamChunk,
  context: StreamSharedContext,
) => {
  applyChunkToMessages({
    clientMessageId: context.clientMessageId,
    chunk,
    ensureAssistantMessage: context.ensureAssistantMessage,
    setDigitando: context.setDigitando,
    logSse: context.logSse,
    streamTimersRef: context.streamTimersRef,
    assistantByClientRef: context.tracking.assistantByClientRef,
    activeStreamClientIdRef: context.activeStreamClientIdRef,
    activeAssistantIdRef: context.activeAssistantIdRef,
    setMessages: context.setMessages,
    upsertMessage: context.upsertMessage,
    replyState: context.replyState,
    tracking: context.tracking,
  });
};

export const handleDone = (
  doneContext: DoneContext,
) => {
  const { event, clientMessageId, normalizedClientId, assistantId } = doneContext;
  if (doneContext.activeStreamClientIdRef.current === clientMessageId) {
    try {
      console.debug('[DIAG] setDigitando:before', {
        clientMessageId,
        value: false,
        phase: 'handleDone',
      });
    } catch {
      /* noop */
    }
    doneContext.setDigitando(false);
  }

  if (event?.interactionId) {
    doneContext.updateCurrentInteractionId(event.interactionId);
  }

  if (doneContext.tracking.userTextByClientIdRef.current[clientMessageId]) {
    delete doneContext.tracking.userTextByClientIdRef.current[clientMessageId];
  }

  const timestamp = typeof event?.createdAt === "string" ? event.createdAt.trim() : undefined;
  const updatedAt = timestamp || new Date().toISOString();
  const donePayload = event?.payload;
  const payloadRecord = toRecord(donePayload);
  const summaryRecord = extractSummaryRecord(donePayload);
  const responseRecord = toRecord(payloadRecord?.response);
  const metadataRecord = toRecord(payloadRecord?.metadata);
  const contextRecord = toRecord(payloadRecord?.context);
  const recordSources = [summaryRecord, responseRecord, metadataRecord, contextRecord, payloadRecord];

  const metadataBase =
    payloadRecord?.metadata !== undefined
      ? (payloadRecord?.metadata as unknown)
      : payloadRecord?.response !== undefined
      ? (payloadRecord?.response as unknown)
      : undefined;

  const interactionFromSummary = pickStringFromRecords(recordSources, [
    "interaction_id",
    "interactionId",
    "interactionID",
  ]);
  const fallbackInteractionFromIds = pickStringFromRecords(recordSources, [
    "id",
    "message_id",
    "messageId",
  ]);
  const eventInteractionId = toCleanString(event?.interactionId);
  const resolvedInteractionId = interactionFromSummary ?? eventInteractionId ?? fallbackInteractionFromIds;

  const resolvedMessageId =
    pickStringFromRecords(recordSources, ["message_id", "messageId", "id"]) ?? toCleanString(event?.messageId);

  const latencyCandidate = pickNumberFromRecords(recordSources, ["latency_ms", "latencyMs"]);
  const normalizedLatency =
    typeof latencyCandidate === "number" ? Math.max(0, Math.round(latencyCandidate)) : undefined;

  const moduleCombo = pickStringArrayFromRecords(recordSources, [
    "module_combo",
    "moduleCombo",
    "modules",
    "selected_modules",
    "selectedModules",
  ]);
  const promptHash = pickStringFromRecords(recordSources, ["prompt_hash", "promptHash"]);
  const ecoScore = pickNumberFromRecords(recordSources, ["eco_score", "ecoScore"]);

  const finalizeWithEntry = (entry: { text: string; chunkIndexMax: number } | undefined) => {
    const aggregatedTextValue = entry?.text ?? "";
    const aggregatedLength = aggregatedTextValue.length;
    const doneTexts = collectTexts(donePayload);
    const doneContentCandidate = Array.isArray(doneTexts) && doneTexts.length > 0 ? doneTexts.join("") : undefined;
    const normalizedAggregated = aggregatedTextValue.replace(/\s+/g, " ").trim();
    const normalizedDone = typeof doneContentCandidate === "string"
      ? doneContentCandidate.replace(/\s+/g, " ").trim()
      : "";
    const doneHasRenderableText = typeof doneContentCandidate === "string" && doneContentCandidate.length > 0;
    const hasStructuredDonePayload = (() => {
      if (!payloadRecord) return false;
      const responseRecord = toRecord(payloadRecord.response);
      if (responseRecord && Object.keys(responseRecord).length > 0) return true;
      const responseBodyRecord = toRecord(payloadRecord.responseBody);
      if (responseBodyRecord && Object.keys(responseBodyRecord).length > 0) return true;
      const altResponseBody = toRecord((payloadRecord as { response_body?: unknown }).response_body);
      if (altResponseBody && Object.keys(altResponseBody).length > 0) return true;
      const maybeMessages = (payloadRecord as { messages?: unknown }).messages;
      return Array.isArray(maybeMessages) && maybeMessages.length > 0;
    })();

    let finalContent = aggregatedTextValue;
    if (doneHasRenderableText) {
      if (!normalizedAggregated) {
        finalContent = doneContentCandidate;
      } else if (normalizedAggregated !== normalizedDone) {
        finalContent = doneContentCandidate;
      }
    } else if (aggregatedLength > 0 && !hasStructuredDonePayload) {
      try {
        console.debug('[DIAG] done:fallback-aggregated', {
          clientMessageId,
          assistantId,
          aggregatedLength,
        });
      } catch {
        /* noop */
      }
    }

    if (aggregatedLength === 0 && !doneHasRenderableText) {
      if (!doneContext.streamStats.clientFinishReason) {
        doneContext.streamStats.clientFinishReason = "no_text_before_done";
      }
      if (doneContext.streamStats.clientFinishReason === "no_text_before_done") {
        try {
          showToast(NO_TEXT_ALERT_MESSAGE);
        } catch {
          /* noop */
        }
      }
    }

    const finalText = finalContent;

    const finalStatus = doneContext.streamStats.status === "no_content" ? "no_content" : "done";
    const patch: ChatMessageType = {
      id: assistantId,
      streaming: false,
      status: finalStatus,
      updatedAt,
    };

    patch.content = finalText;
    patch.text = finalText;

    patch.metadata = mergeReplyMetadata(metadataBase, normalizedClientId);

    const finishReasonSource = (() => {
      const streamMeta = toRecord(doneContext.streamStats?.lastMeta);
      if (streamMeta && typeof streamMeta === "object") {
        return streamMeta;
      }
      const metadataRecord = toRecord(metadataBase);
      if (metadataRecord && typeof metadataRecord === "object") {
        return metadataRecord;
      }
      return undefined;
    })();
    const finishReasonValue = (() => {
      if (!finishReasonSource) return undefined;
      const direct =
        (finishReasonSource as Record<string, unknown>).finishReason ??
        (finishReasonSource as Record<string, unknown>).finish_reason;
      if (typeof direct === "string" && direct.trim().length > 0) {
        return direct.trim();
      }
      return direct;
    })();
    const annotateWithFinishReason = (metadata: unknown): unknown => {
      const shouldAnnotateFinishReason = aggregatedLength === 0 && finishReasonValue !== undefined;
      const clientFinishReason = doneContext.streamStats.clientFinishReason;
      if (!shouldAnnotateFinishReason && !clientFinishReason) {
        return metadata;
      }
      const finishAnnotations: Record<string, unknown> = {};
      if (shouldAnnotateFinishReason && finishReasonValue !== undefined) {
        finishAnnotations.finishReason = finishReasonValue;
      }
      if (clientFinishReason) {
        finishAnnotations.clientFinishReason = clientFinishReason;
      }
      if (metadata && typeof metadata === "object" && !Array.isArray(metadata)) {
        return {
          ...(metadata as Record<string, unknown>),
          ...finishAnnotations,
        };
      }
      if (metadata === undefined) {
        return finishAnnotations;
      }
      return {
        ...finishAnnotations,
        value: metadata,
      };
    };
    patch.metadata = annotateWithFinishReason(patch.metadata);
    if (donePayload !== undefined) {
      patch.donePayload = donePayload;
    }
    if (resolvedInteractionId) {
      patch.interaction_id = resolvedInteractionId;
      patch.interactionId = resolvedInteractionId;
    }
    if (resolvedMessageId) {
      patch.message_id = resolvedMessageId;
    }
    if (typeof normalizedLatency === "number") {
      patch.latencyMs = normalizedLatency;
    }
    if (moduleCombo && moduleCombo.length > 0) {
      patch.module_combo = moduleCombo;
    }
    if (promptHash) {
      patch.prompt_hash = promptHash;
    }
    if (typeof ecoScore === "number" && Number.isFinite(ecoScore)) {
      patch.eco_score = ecoScore;
    }

    try {
      console.debug('[DIAG] done', {
        ecoMsgId: assistantId,
        clientMessageId,
        aggregatedLength,
        finalLength: typeof finalText === "string" ? finalText.length : 0,
      });
    } catch {
      /* noop */
    }

    const allowedKeys = [
      "status",
      "streaming",
      "updatedAt",
      "metadata",
      "donePayload",
      "interaction_id",
      "interactionId",
      "message_id",
      "latencyMs",
      "module_combo",
      "prompt_hash",
      "eco_score",
      "content",
      "text",
    ];

    if (doneContext.upsertMessage) {
      doneContext.upsertMessage(patch, { patchSource: "stream_done", allowedKeys });
    } else {
      doneContext.setMessages((prevMessages) =>
        prevMessages.map((message) => {
          if (message.id === assistantId) {
            try {
              console.debug('[DIAG] setMessages:update:before', {
                targetId: assistantId,
                role: message.role ?? message.sender ?? 'unknown',
                status: message.status,
                phase: 'done',
              });
            } catch {
              /* noop */
            }
            const nextMessage: ChatMessageType = {
              ...message,
              streaming: false,
              status: finalStatus,
              updatedAt,
              content: finalText,
              text: finalText,
            };
            nextMessage.metadata = mergeReplyMetadata(metadataBase, normalizedClientId);
            nextMessage.metadata = annotateWithFinishReason(nextMessage.metadata);
            if (donePayload !== undefined) {
              nextMessage.donePayload = donePayload;
            }
            if (resolvedInteractionId) {
              nextMessage.interaction_id = resolvedInteractionId;
              nextMessage.interactionId = resolvedInteractionId;
            }
            if (resolvedMessageId) {
              nextMessage.message_id = resolvedMessageId;
            }
            if (typeof normalizedLatency === "number") {
              nextMessage.latencyMs = normalizedLatency;
            }
            if (moduleCombo && moduleCombo.length > 0) {
              nextMessage.module_combo = moduleCombo;
            }
            if (promptHash) {
              nextMessage.prompt_hash = promptHash;
            }
            if (typeof ecoScore === "number" && Number.isFinite(ecoScore)) {
              nextMessage.eco_score = ecoScore;
            }
            try {
              console.debug('[DIAG] setMessages:update:after', {
                targetId: assistantId,
                role: nextMessage.role ?? nextMessage.sender ?? 'unknown',
                status: nextMessage.status,
                nextLength: typeof nextMessage.text === 'string' ? nextMessage.text.length : 0,
                phase: 'done',
              });
            } catch {
              /* noop */
            }
            return nextMessage;
          }
          return message;
        }),
      );
    }

    if (
      doneContext.interactionCacheDispatch &&
      normalizedClientId &&
      resolvedInteractionId &&
      typeof resolvedInteractionId === "string"
    ) {
      doneContext.interactionCacheDispatch({
        type: "updateInteractionMap",
        clientId: normalizedClientId,
        interaction_id: resolvedInteractionId,
      });
    }
  };

  const aggregatedEntry = doneContext.replyState.ecoReplyStateRef.current[assistantId];
  const hasChunks = aggregatedEntry?.chunkIndexMax !== undefined && aggregatedEntry.chunkIndexMax >= 0;
  const aggregatedEntryLength = aggregatedEntry?.text ? aggregatedEntry.text.length : 0;

  if (!hasChunks || aggregatedEntryLength === 0) {
    const scheduleFinalize = () => {
      const latestEntry = doneContext.replyState.ecoReplyStateRef.current[assistantId];
      finalizeWithEntry(latestEntry);
    };

    if (typeof queueMicrotask === "function") {
      queueMicrotask(scheduleFinalize);
    } else {
      void Promise.resolve()
        .then(scheduleFinalize)
        .catch(() => {
          scheduleFinalize();
        });
    }
  } else {
    finalizeWithEntry(aggregatedEntry);
  }
};

export const handleError = (
  error: unknown,
  context: DoneContext,
) => {
  const message = error instanceof Error ? error.message : "Não foi possível concluir a resposta da Eco.";
  context.setErroApi(message);
  if (!context.streamStats.clientFinishReason) {
    context.streamStats.clientFinishReason = "error";
  }
  context.logSse("abort", {
    clientMessageId: context.normalizedClientId,
    reason: "error",
    message,
    source: "error-handler",
  });
  delete context.streamTimersRef.current[context.normalizedClientId];
  if (context.tracking.userTextByClientIdRef.current[context.clientMessageId]) {
    delete context.tracking.userTextByClientIdRef.current[context.clientMessageId];
  }
  try {
    console.debug('[DIAG] error', {
      clientMessageId: context.clientMessageId,
      error: message,
    });
  } catch {
    /* noop */
  }
  const assistantIdOnError = context.tracking.assistantByClientRef.current[context.clientMessageId];
  if (assistantIdOnError) {
    context.removeEcoEntry(assistantIdOnError);
  }
};

export const handleControl = (
  event: EcoStreamControlEvent,
  context: StreamSharedContext,
) => {
  const explicit = toCleanString(event?.interactionId);
  const payloadRecord = toRecord(event?.payload);
  const resolvedName = (() => {
    const candidates = [toRecord(event) ?? {}, payloadRecord ?? {}];
    const rawName = pickStringFromRecords(candidates, ["name", "event", "type"]);
    return typeof rawName === "string" ? rawName.trim().toLowerCase() : undefined;
  })();
  const extractMetaRecord = (): Record<string, unknown> | undefined => {
    const metaCandidate =
      toRecord(payloadRecord?.meta) ?? toRecord(payloadRecord?.metadata) ?? toRecord(payloadRecord);
    if (metaCandidate && typeof metaCandidate === "object" && !Array.isArray(metaCandidate)) {
      return metaCandidate;
    }
    return undefined;
  };
  const payloadInteraction =
    toCleanString(payloadRecord?.interaction_id) ||
    toCleanString(payloadRecord?.interactionId) ||
    toCleanString(payloadRecord?.id);
  const resolved = explicit ?? payloadInteraction;
  if (resolved) {
    context.updateCurrentInteractionId(resolved);
  }
  try {
    console.debug('[DIAG] control', {
      clientMessageId: context.clientMessageId,
      assistantMessageId: context.activeAssistantIdRef.current,
      interactionId: resolved ?? null,
    });
  } catch {
    /* noop */
  }

  if (resolvedName === "meta") {
    const meta = extractMetaRecord();
    try {
      console.debug('[SSE] meta', meta ?? null);
    } catch {
      /* noop */
    }
    if (meta) {
      applyMetaToStreamStats(context.streamStats, meta);
    }
  }

  if (resolvedName === "done") {
    const meta = extractMetaRecord();
    try {
      const metaForLog = meta as
        | (Record<string, unknown> & { finishReason?: unknown; usage?: unknown; modelo?: unknown })
        | undefined;
      console.debug('[SSE] done', {
        finishReason: metaForLog?.finishReason,
        usage: metaForLog?.usage,
        modelo: metaForLog?.modelo,
      });
    } catch {
      /* noop */
    }
    if (meta) {
      applyMetaToStreamStats(context.streamStats, meta);
    }
  }
};


  activeStreamClientIdRef: MutableRefObject<string | null>;
  activeAssistantIdRef: MutableRefObject<string | null>;
  streamActiveRef: MutableRefObject<boolean>;
  activeClientIdRef: MutableRefObject<string | null>;
  onFirstChunk?: () => void;
  hasFirstChunkRef: MutableRefObject<boolean>;
  setDigitando: Dispatch<SetStateAction<boolean>>;
  setIsSending: Dispatch<SetStateAction<boolean>>;
  setErroApi: Dispatch<SetStateAction<string | null>>;
  activity?: { onSend?: () => void; onDone?: () => void };
  ensureAssistantMessage: EnsureAssistantMessageFn;
  removeEcoEntry: RemoveEcoEntryFn;
  updateCurrentInteractionId: (next: string | null | undefined) => void;
  logSse: (
    phase: "open" | "start" | "first-chunk" | "delta" | "done" | "abort",
    payload: Record<string, unknown>,
  ) => void;
  userId?: string;
  userName?: string;
  guestId?: string;
  isGuest: boolean;
  interactionCacheDispatch?: (action: InteractionMapAction) => void;
  setMessages: Dispatch<SetStateAction<ChatMessageType[]>>;
  upsertMessage?: (message: ChatMessageType, options?: UpsertMessageOptions) => void;
  replyState: ReplyStateController;
  tracking: MessageTrackingRefs;
}

const beginStreamInternal = (
  {
  history,
  userMessage,
  systemHint,
  controllerOverride,
  controllerRef,
  streamTimersRef,
  activeStreamClientIdRef,
  activeAssistantIdRef,
  streamActiveRef,
  activeClientIdRef,
  onFirstChunk,
  hasFirstChunkRef,
  setDigitando,
  setIsSending,
  setErroApi,
  activity,
  ensureAssistantMessage,
  removeEcoEntry,
  updateCurrentInteractionId,
  logSse,
  userId,
  userName,
  guestId,
  isGuest,
  interactionCacheDispatch,
  setMessages,
  upsertMessage,
  replyState,
  tracking,
}: BeginStreamParams,
  deps: ResolvedStreamRunnerDeps,
): Promise<StreamRunStats> | void => {
  const { fetchImpl, timers, watchdogFactory, typingWatchdogFactory } = deps;
  const clientMessageId = userMessage.id;
  if (!clientMessageId) return;
  const trimmedClientId = typeof clientMessageId === "string" ? clientMessageId.trim() : "";
  const normalizedClientId = trimmedClientId || clientMessageId;

  const existingInflight = inflightControllers.get(normalizedClientId);
  if (existingInflight && !existingInflight.signal.aborted) {
    try {
      console.warn("duplicated stream", { clientMessageId: normalizedClientId });
    } catch {
      /* noop */
    }
    return;
  }

  const {
    clientMessageId,
    normalizedClientId,
    controller,
    streamStats,
    guardTimeoutMs,
    diagForceJson,
    requestMethod,
    acceptHeader,
    fallbackEnabled,
    effectiveGuestId,
    effectiveSessionId,
    resolvedClientId,
  } = startResult;

  const firstChunkState = { value: false };
  let triggerJsonFallback: ((reason: string) => void) | null = null;
  let startErrorTriggered = false;
  let startErrorMessage: string | null = null;
  let startErrorAssistantId: string | null = null;

  session.setWatchdogTimeoutHandler(null);

  const markPromptReadyWatchdog = () => {
    session.markPromptReadyWatchdog();
  };
  let runJsonFallbackRequest: (
    options?: { reason?: string; logError?: unknown },
  ) => Promise<boolean> = async () => false;
  const streamState = {
    fallbackRequested: false,
    firstChunkDelivered: false,
  };

  const activeId = activeStreamClientIdRef.current;
  if (activeId && activeId !== clientMessageId) {
    const normalizedActiveId = typeof activeId === "string" && activeId ? activeId.trim() || activeId : activeId;
    const activeController = controllerRef.current;
    if (activeController && !activeController.signal.aborted) {
      try {
        streamActiveRef.current = false;
        try {
          console.debug('[DIAG] setStreamActive:before', {
            clientMessageId: normalizedActiveId,
            value: false,
            phase: 'abort-existing',
          });
        } catch {
          /* noop */
        }
        setStreamActive(false);
        try {
          console.debug('[DIAG] controller.abort:before', {
            clientMessageId: normalizedActiveId,
            reason: 'new-send',
            timestamp: Date.now(),
          });
        } catch {
          /* noop */
        }
        try {
          console.info("[SSE] aborting_active_stream", {
            clientMessageId: normalizedActiveId,
            reason: "new-send",
            timestamp: Date.now(),
          });
        } catch {
          /* noop */
        }
        abortControllerSafely(activeController, "user_cancel");
        if (typeof normalizedActiveId === "string" && normalizedActiveId) {
          logSse("abort", {
            clientMessageId: normalizedActiveId,
            reason: "new-send",
            source: "controller",
          });
        }
      } catch {
        /* noop */
      }
    }
    if (typeof normalizedActiveId === "string" && normalizedActiveId) {
      delete streamTimersRef.current[normalizedActiveId];
    }
    if (tracking.userTextByClientIdRef.current[activeId]) {
      delete tracking.userTextByClientIdRef.current[activeId];
    }
  }

  const bumpFirstTokenWatchdog = () => {
    session.bumpFirstTokenWatchdog();
  };

  const bumpHeartbeatWatchdog = () => {
    session.bumpHeartbeatWatchdog();
  };

  const clearWatchdog = () => {
    session.clearWatchdog();
  };

  let onWatchdogTimeout: ((reason: CloseReason) => void) | null = null;

  let fallbackManager: StreamFallbackManager | null = null;

  const clearFallbackGuardTimer = () => {
    fallbackManager?.clearFallbackGuardTimer();
  };

  const clearTypingWatchdog = () => {
    fallbackManager?.clearTypingWatchdogTimer();
  };

  const beginFallback = (reason: string): boolean => {
    return fallbackManager?.beginFallback(reason) ?? false;
  };

  const abortSseForFallback = (reason?: string) => {
    fallbackManager?.abortSseForFallback(reason);
  };

  const startFallbackGuardTimer = () => {
    fallbackManager?.startFallbackGuardTimer((reason) => {
      triggerJsonFallback?.(reason);
    });
  };

  clearTypingWatchdog = typingWatchdogFactory(normalizedClientId, () => {
    try {
      console.warn('[SSE] typing_watchdog_timeout', {
        clientMessageId: normalizedClientId,
        timeoutMs: TYPING_WATCHDOG_MS,
      });
    } catch {
      /* noop */
    }
    try {
      setDigitando(false);
    } catch {
      /* noop */
    }
    try {
      setErroApi((previous) => {
        if (typeof previous === "string" && previous.trim().length > 0) {
          return previous;
        }
        return "Tempo limite atingido. Tente novamente.";
      });
    } catch {
      /* noop */
    }
    try {
      logSse('abort', {
        clientMessageId: normalizedClientId,
        reason: 'typing_watchdog',
        source: 'typing-watchdog',
        timeoutMs: TYPING_WATCHDOG_MS,
      });
    } catch {
      /* noop */
    }
  });

  const existingAssistantForClient =
    tracking.assistantByClientRef.current[normalizedClientId] ??
    tracking.assistantByClientRef.current[clientMessageId];

  let placeholderAssistantId: string | null | undefined = null;
  if (existingAssistantForClient) {
    placeholderAssistantId =
      ensureAssistantMessage(clientMessageId, undefined, { allowCreate: false }) ??
      existingAssistantForClient;
  } else {
    placeholderAssistantId = ensureAssistantMessage(clientMessageId, undefined, {
      allowCreate: true,
    });
  }
  if (placeholderAssistantId) {
    activeAssistantIdRef.current = placeholderAssistantId;
  }

  const streamStats: StreamRunStats = {
    aggregatedLength: 0,
    gotAnyChunk: false,
    lastMeta: undefined,
    finishReasonFromMeta: undefined,
  };

  const guardTimeoutMs = resolveStreamGuardTimeoutMs();
  let fallbackGuardTimer: ReturnType<typeof setTimeout> | null = null;
  let fallbackGuardTriggered = false;
  let triggerJsonFallback: ((reason: string) => void) | null = null;
  let startErrorTriggered = false;
  let startErrorMessage: string | null = null;
  let startErrorAssistantId: string | null = null;

  const watchdog = watchdogFactory(normalizedClientId);
  let onWatchdogTimeout: ((reason: CloseReason) => void) | null = null;

  const clearWatchdog = () => {
    watchdog.clear();
  };

  const markPromptReadyWatchdog = () => {
    watchdog.markPromptReady(onWatchdogTimeout ?? undefined);
  };

  const bumpFirstTokenWatchdog = () => {
    watchdog.bumpFirstToken(onWatchdogTimeout ?? undefined);
  };

  const bumpHeartbeatWatchdog = () => {
    watchdog.bumpHeartbeat(onWatchdogTimeout ?? undefined);
  };

  const identityHeaders = buildIdentityHeaders();
  const resolveIdentityHeader = (key: string) => {
    const exact = identityHeaders[key];
    if (typeof exact === "string" && exact.trim().length > 0) return exact.trim();
    const lower = identityHeaders[key.toLowerCase() as keyof typeof identityHeaders];
    if (typeof lower === "string" && lower.trim().length > 0) return lower.trim();
    return "";
  };

  const resolvedGuestId = resolveIdentityHeader("X-Eco-Guest-Id");
  const resolvedSessionId = resolveIdentityHeader("X-Eco-Session-Id");
  const effectiveGuestId = resolvedGuestId || getOrCreateGuestId();
  const effectiveSessionId = resolvedSessionId || getOrCreateSessionId();

  const diagForceJson =
    typeof window !== "undefined" &&
    Boolean((window as { __ecoDiag?: { forceJson?: boolean } }).__ecoDiag?.forceJson);
  const requestMethod: "GET" | "POST" = diagForceJson ? "POST" : "GET";
  const acceptHeader = diagForceJson ? "application/json" : "text/event-stream";
  const fallbackEnabled = diagForceJson;

  logDev("identifiers", {
    guestId: effectiveGuestId,
    sessionId: effectiveSessionId,
    clientMessageId: normalizedClientId,
    method: requestMethod,
  });

  streamTimersRef.current[normalizedClientId] = { startedAt: Date.now() };
  logSse("start", {
    clientMessageId: normalizedClientId,
    guestId: effectiveGuestId,
    sessionId: effectiveSessionId,
    method: requestMethod,
  });
  console.log("[SSE] Stream started", {
    timestamp: Date.now(),
    clientMessageId: normalizedClientId,
    guestId: effectiveGuestId,
    sessionId: effectiveSessionId,
    method: requestMethod,
  });

  if (streamStartLogged.has(normalizedClientId)) {
    try {
      console.warn("duplicated stream", { clientMessageId: normalizedClientId });
    } catch {
      /* noop */
    }
  } else {
    streamStartLogged.add(normalizedClientId);
    try {
      console.debug('[DIAG] stream:start', {
        clientMessageId,
        historyLength: history.length,
        systemHint: systemHint ?? null,
      });
    } catch {
      /* noop */
    }
  }

  const NO_CONTENT_MESSAGE = "A Eco não chegou a enviar nada. Tente novamente.";

  const registerNoContent = (reason: string) => {
    clearFallbackGuardTimer();
    if (streamStats.status === "no_content") return;
    streamStats.status = "no_content";
    streamStats.noContentReason = reason;
    if (!streamStats.clientFinishReason) {
      streamStats.clientFinishReason = "no_content";
    }
    const metrics = streamTimersRef.current[normalizedClientId];
    const now = Date.now();
    const totalMs = metrics ? now - metrics.startedAt : streamStats.timing?.totalMs;
    streamStats.timing = {
      startedAt: metrics?.startedAt ?? streamStats.timing?.startedAt,
      firstChunkAt: metrics?.firstChunkAt ?? streamStats.timing?.firstChunkAt,
      totalMs,
    };
    const telemetry = {
      clientMessageId: normalizedClientId,
      reason,
      timing: streamStats.timing ?? {},
      headers: streamStats.responseHeaders ?? {},
    };
    diag("eco_stream_no_content", telemetry);
    try {
      console.info("[EcoStream] eco_stream_no_content", telemetry);
    } catch {
      /* noop */
    }
    try {
      setErroApi(NO_CONTENT_MESSAGE);
    } catch {
      /* noop */
    }
    if (
      fallbackEnabled &&
      !streamStats.gotAnyChunk &&
      triggerJsonFallback &&
      FALLBACK_NO_CHUNK_REASONS.has(reason)
    ) {
      triggerJsonFallback(reason);
    }
  };

  const patchAssistantNoContent = (assistantId: string | null | undefined) => {
    if (!assistantId) return;
    const updatedAt = new Date().toISOString();
    const fallbackText = NO_CONTENT_MESSAGE;
    const patch: ChatMessageType = {
      id: assistantId,
      streaming: false,
      status: "no_content",
      updatedAt,
      content: fallbackText,
      text: fallbackText,
    };
    const allowedKeys = ["status", "streaming", "updatedAt", "content", "text"] as string[];
    if (upsertMessage) {
      upsertMessage(patch, { patchSource: "stream_no_content", allowedKeys });
      return;
    }
    setMessages((prevMessages) =>
      prevMessages.map((message) => {
        if (message.id !== assistantId) return message;
        const existingText = (() => {
          if (typeof message.text === "string") {
            const trimmedText = message.text.trim();
            if (trimmedText) return trimmedText;
          }
          if (typeof message.content === "string") {
            const trimmedContent = message.content.trim();
            if (trimmedContent) return trimmedContent;
          }
          return "";
        })();
        if (existingText) {
          return {
            ...message,
            streaming: false,
            status: "no_content",
            updatedAt,
          };
        }
        return {
          ...message,
          streaming: false,
          status: "no_content",
          updatedAt,
          content: fallbackText,
          text: fallbackText,
        };
      }),
    );
  };

  const patchAssistantStartError = (
    assistantId: string | null | undefined,
    fallbackText: string | undefined,
  ) => {
    if (!assistantId) return;
    const updatedAt = new Date().toISOString();
    const resolvedText = (() => {
      if (typeof fallbackText === "string") {
        const trimmed = fallbackText.trim();
        if (trimmed) return trimmed;
      }
      return "Falha ao iniciar a resposta da Eco.";
    })();
    const patch: ChatMessageType = {
      id: assistantId,
      streaming: false,
      status: "error",
      updatedAt,
      content: resolvedText,
      text: resolvedText,
    };
    const allowedKeys = ["status", "streaming", "updatedAt", "content", "text"] as string[];
    if (upsertMessage) {
      upsertMessage(patch, { patchSource: "stream_start_error", allowedKeys });
      return;
    }
    setMessages((prevMessages) =>
      prevMessages.map((message) => {
        if (message.id !== assistantId) return message;
        return {
          ...message,
          streaming: false,
          status: "error",
          updatedAt,
          content: resolvedText,
          text: resolvedText,
        };
      }),
    );
  };

  const ensureAssistantForNoContent = (meta?: EnsureAssistantEventMeta) => {
    const assistantId = ensureAssistantMessage(clientMessageId, meta, { allowCreate: true });
    if (!assistantId) return null;
    patchAssistantNoContent(assistantId);
    return assistantId;
  };

  const sharedContext: StreamSharedContext = {
    clientMessageId,
    normalizedClientId,
    controller,
    ensureAssistantMessage,
    setMessages,
    upsertMessage,
    activeAssistantIdRef,
    activeStreamClientIdRef,
    activeClientIdRef,
    hasFirstChunkRef,
    setDigitando,
    updateCurrentInteractionId,
    streamTimersRef,
    logSse,
    replyState,
    tracking,
    interactionCacheDispatch,
    streamStats,
  };

  const clearFallbackGuardTimer = () => {
    if (!fallbackGuardTimer) return;
    try {
      timers.clearTimeout(fallbackGuardTimer);
    } catch {
      try {
        timers.clearTimeout(fallbackGuardTimer);
      } catch {
        /* noop */
      }
    }
    fallbackGuardTimer = null;
  };

  const beginFallback = (reason: string): boolean => {
    if (!fallbackEnabled) {
      return false;
    }
    if (streamState.firstChunkDelivered || sharedContext.hasFirstChunkRef.current) {
      return false;
    }
    if (streamState.fallbackRequested) {
      return false;
    }
    streamState.fallbackRequested = true;
    streamStats.clientFinishReason ??= reason;
    clearFallbackGuardTimer();
    clearTypingWatchdog();
    clearWatchdog();
    if (activeStreamClientIdRef.current === clientMessageId) {
      streamActiveRef.current = false;
      try {
        console.debug('[DIAG] setStreamActive:before', {
          clientMessageId,
          value: false,
          phase: 'fallback-init',
        });
      } catch {
        /* noop */
      }
      setStreamActive(false);
      try {
        console.debug('[DIAG] setDigitando:before', {
          clientMessageId,
          value: false,
          phase: 'fallback-init',
        });
      } catch {
        /* noop */
      }
      setDigitando(false);
    } else {
      try {
        console.debug('[DIAG] fallback-init:inactive', { clientMessageId });
      } catch {
        /* noop */
      }
    }
    return true;
  };

  const abortSseForFallback = (reason?: string) => {
    if (!fallbackEnabled) {
      return;
    }
    const fallbackReason = typeof reason === "string" && reason.trim() ? reason : "json_fallback";
    if (abortControllerSafely(controller, "watchdog_timeout")) {
      try {
        console.warn('[SSE] aborting_for_fallback', { clientMessageId, reason: fallbackReason });
      } catch {
        /* noop */
      }
    }
  };

  const startFallbackGuardTimer = () => {
    if (!fallbackEnabled) return;
    if (guardTimeoutMs <= 0) return;
    clearFallbackGuardTimer();
    fallbackGuardTimer = timers.setTimeout(() => {
      if (controller.signal.aborted || sharedContext.hasFirstChunkRef.current) return;
      if (streamState.firstChunkDelivered) return;
      if (streamState.fallbackRequested) return;
      fallbackGuardTriggered = true;
      streamStats.guardFallbackTriggered = true;
      streamStats.guardTimeoutMs = guardTimeoutMs;
      diag("fallback_guard_timeout", { clientMessageId: normalizedClientId, timeoutMs: guardTimeoutMs });
      try {
        console.warn("[SSE] fallback_guard_timeout", {
          clientMessageId,
          timeoutMs: guardTimeoutMs,
        });
      } catch {
        /* noop */
      }
      logSse("abort", {
        clientMessageId: normalizedClientId,
        reason: "fallback_guard_timeout",
        timeoutMs: guardTimeoutMs,
        source: "fallback-guard",
      });
      registerNoContent("fallback_guard_timeout");
      triggerJsonFallback?.("fallback_guard_timeout");
    }, guardTimeoutMs);
  };

  let requestPayload: Record<string, unknown> | null = null;
  let baseHeadersCache: Record<string, string> | null = null;

  const baseHeaders = (): Record<string, string> => {
    if (baseHeadersCache) {
      return { ...baseHeadersCache };
    }
    return {};
  };

  let streamPromise: Promise<StreamRunStats>;
  try {
    streamPromise = (async () => {
      const requestBody = buildEcoRequestBody({
        history,
        clientMessageId,
        systemHint,
        userId,
        userName,
        guestId,
        isGuest,
      });

    const headers: Record<string, string> = {};
    const appendHeader = (key: string, value: unknown) => {
      if (typeof value !== "string") return;
      const trimmed = value.trim();
      if (!trimmed) return;
      headers[key] = trimmed;
    };

    const identityHeaders = session.getIdentityHeaders();
    for (const [key, value] of Object.entries(identityHeaders)) {
      appendHeader(key, value);
    }

    appendHeader("X-Client-Id", resolvedClientId);
    appendHeader("x-client-id", resolvedClientId);
    appendHeader("X-Eco-Guest-Id", effectiveGuestId);
    appendHeader("x-eco-guest-id", effectiveGuestId);
    appendHeader("X-Eco-Session-Id", effectiveSessionId);
    appendHeader("x-eco-session-id", effectiveSessionId);

    requestPayload = diagForceJson ? { ...requestBody, stream: false } : requestBody;

    const requestUrl = buildAskEcoUrl(undefined, { clientMessageId });

    const contexto = (requestBody as { contexto?: { stream_id?: unknown; streamId?: unknown } })?.contexto;
    const streamIdCandidates: unknown[] = [
      (requestBody as { streamId?: unknown })?.streamId,
      contexto?.stream_id,
      contexto?.streamId,
    ];
    const streamId = streamIdCandidates
      .map((candidate) => (typeof candidate === "string" ? candidate.trim() : ""))
      .find((candidate) => candidate.length > 0);
    if (streamId) {
      appendHeader("X-Stream-Id", streamId);
      appendHeader("x-stream-id", streamId);
      streamStats.streamId = streamId;
    }

      baseHeadersCache = headers;

      let response: Response | null = null;
      let fetchError: unknown = null;
      const envContainer = import.meta as { env?: { MODE?: string; mode?: string; VITEST?: unknown } };
      const rawMode = envContainer.env?.MODE ?? envContainer.env?.mode ?? "";
      const normalizedImportMode =
        typeof rawMode === "string" ? rawMode.trim().toLowerCase() : "";
      const processEnv = (() => {
        try {
          const candidate = (globalThis as typeof globalThis & {
            process?: { env?: Record<string, string | undefined> };
          }).process;
          return candidate?.env ?? undefined;
        } catch {
          return undefined;
        }
      })();
      const processModeRaw =
        (processEnv?.NODE_ENV && processEnv.NODE_ENV.trim().length > 0
          ? processEnv.NODE_ENV
          : processEnv?.MODE) ?? "";
      const normalizedProcessMode =
        typeof processModeRaw === "string" ? processModeRaw.trim().toLowerCase() : "";
      const isTestEnv = normalizedImportMode === "test" || normalizedProcessMode === "test";
      const vitestFlag = envContainer.env?.VITEST;
      const processVitestFlag = processEnv?.VITEST;
      const processVitestWorker = processEnv?.VITEST_WORKER_ID;
      const isVitest =
        vitestFlag === true ||
        vitestFlag === "true" ||
        processVitestFlag === "true" ||
        processVitestFlag === "1" ||
        typeof processVitestWorker === "string";
      try {
        console.debug('[DIAG] setStreamActive:before', {
          clientMessageId,
          value: true,
          phase: 'fetch:before',
        });
      } catch {
        /* noop */
      }
      setStreamActive(true);

      const fetchFn = fetchImpl;
      let fetchSource: string | null = null;
      if (fetchFn) {
        try {
          fetchSource = Function.prototype.toString.call(fetchFn);
        } catch {
          fetchSource = null;
        }
      }
      const shouldSkipFetchInTest = isTestEnv || isVitest;

  runJsonFallbackRequest = async (options: {
    reason?: string;
    logError?: unknown;
  } = {}): Promise<boolean> => {
    if (!fallbackEnabled) {
      return false;
    }
    if (streamState.firstChunkDelivered || sharedContext.hasFirstChunkRef.current) {
      return false;
    }
      const fallbackFetch = fetchFn;
      if (typeof fallbackFetch !== "function") {
        return false;
      }

      const { reason = "json_fallback", logError } = options;
      streamStats.jsonFallbackAttempts = (streamStats.jsonFallbackAttempts ?? 0) + 1;

      if (logError !== undefined) {
        console.error('[SSE] Stream failed, tentando JSON', logError);
      }

      try {
        const fallbackUrl = buildAskEcoUrl(undefined, { clientMessageId });
        const fallbackGuestId = effectiveGuestId;
        const fallbackSessionId = effectiveSessionId;
        const fallbackHeaders: Record<string, string> = {
          ...baseHeaders(),
          Accept: "application/json",
          "Content-Type": "application/json",
          "X-Eco-Guest-Id": fallbackGuestId,
          "X-Eco-Session-Id": fallbackSessionId,
          "X-Client-Id": resolvedClientId || "webapp",
          ...(clientMessageId
            ? { "X-Eco-Client-Message-Id": clientMessageId, "x-eco-client-message-id": clientMessageId }
            : {}),
        };

        const fallbackController = new AbortController();
        const res = await fallbackFetch(fallbackUrl, {
          method: "POST",
          headers: fallbackHeaders,
          body: JSON.stringify(requestPayload),
          signal: fallbackController.signal,
        });
        rememberIdsFromResponse(res);
        if (!res.ok) {
          const detail = await res.text().catch(() => "");
          const trimmedDetail = detail.trim();
          const message = trimmedDetail || `Eco fallback request failed (${res.status})`;
          setErroApi(message);
          logSse("abort", {
            clientMessageId: normalizedClientId,
            reason: "json_fallback_http_error",
            status: res.status,
            source: "json_fallback",
          });
          return false;
        }

        const data = await res.json().catch(() => null);
        const fallbackText =
          typeof data?.text === "string"
            ? data.text
            : typeof data?.content === "string"
            ? data.content
            : undefined;

        if (fallbackText) {
          sharedContext.hasFirstChunkRef.current = true;
          streamState.firstChunkDelivered = true;
          streamStats.gotAnyChunk = true;
          streamStats.aggregatedLength += fallbackText.length;
          streamStats.jsonFallbackSucceeded = true;
          streamStats.clientFinishReason ??= reason;
          const fallbackChunk: EcoStreamChunk = {
            index: 0,
            text: fallbackText,
            isFirstChunk: true,
            payload: {
              source: "json_fallback",
              patch: {
                type: "json_fallback",
                text: fallbackText,
                content: fallbackText,
              },
            },
          };
          handleChunk(fallbackChunk, sharedContext);
          handleStreamDone({
            type: "control",
            name: "done",
            payload: {
              text: fallbackText,
              response: { text: fallbackText },
              metadata: { finish_reason: "json_fallback", source: "json_fallback" },
            },
          });
          return true;
        }
      } catch (fallbackErr) {
        console.error('[SSE] Fallback JSON também falhou', fallbackErr);
      }

      return false;
    };

    const tryJsonFallback = async (reason: string): Promise<boolean> => {
      if (!fallbackEnabled) return false;
      if (streamState.firstChunkDelivered) return false;
      if (streamStats.gotAnyChunk) return false;
      if (activeStreamClientIdRef.current !== clientMessageId) return false;
      if (!streamActiveRef.current) return false;
      const abortReason = (controller.signal as AbortSignal & { reason?: unknown }).reason;
      const normalizedAbortReason = resolveAbortReason(abortReason);
      if (normalizedAbortReason === "new-send" || normalizedAbortReason === "ui_abort") {
        return false;
      }
      const started = beginFallback(reason);
      if (!started) {
        return false;
      }

      abortSseForFallback(reason);
      const succeeded = await runJsonFallbackRequest({ reason });
      return succeeded;
    };

    triggerJsonFallback = (reason: string) => {
      void tryJsonFallback(reason);
    };

    if (fetchFn && !shouldSkipFetchInTest) {
      try {
        try {
          console.debug('[DIAG] start', {
            url: requestUrl,
            accept: acceptHeader,
            forcedJson: diagForceJson,
            method: requestMethod,
          });
        } catch {
          /* noop */
        }
        console.log('[DEBUG] Antes do fetch', {
          isAborted: controller.signal.aborted,
          reason: (controller.signal as any).reason,
        });

        if (controller.signal.aborted) {
          throw new Error(
            `Signal já abortado antes do fetch: ${
              (controller.signal as any).reason || 'no reason'
            }`,
          );
        }

        try {
          await ensureHeadProbe(requestUrl, effectiveGuestId, effectiveSessionId, fetchImpl);
        } catch {
          /* noop */
        }

        const requestHeaders = { ...baseHeaders(), Accept: acceptHeader };
        if (!diagForceJson) {
          delete requestHeaders["Content-Type"];
          delete requestHeaders["content-type"];
        } else {
          requestHeaders["Content-Type"] = "application/json";
        }

        const fetchInit: RequestInit = {
          method: requestMethod,
          mode: "cors",
          credentials: "include",
          headers: requestHeaders,
          signal: controller.signal,
          cache: "no-store",
          // keepalive: true,  // ❌ NÃO usar em SSE
        };

        if (diagForceJson) {
          fetchInit.body = JSON.stringify(requestPayload);
        }

        response = await fetchFn(requestUrl, fetchInit);
        if (!response.ok) {
          const httpError = new Error(`HTTP ${response.status}: ${response.statusText}`);
          fetchError = httpError;
          response = null;
          throw httpError;
        }
      } catch (error) {
        fetchError = error;
        const formatted = formatAbortReason(error);
        logSse("abort", {
          clientMessageId: normalizedClientId,
          reason: formatted,
          source: "fetch",
        });
      }
    } else {
      fetchError = new Error(shouldSkipFetchInTest ? "skipped_in_test_env" : "fetch_unavailable");
      logSse("abort", {
        clientMessageId: normalizedClientId,
        reason: shouldSkipFetchInTest ? "skipped_in_test_env" : "fetch_unavailable",
        source: "fetch",
      });
    }

    if (!response) {
      throw fetchError ?? new Error('Eco stream request failed to start.');
    }

    const fatalErrorState: { current: Error | null } = { current: null };
    let handledReaderError = false;

    const decoder = new TextDecoder("utf-8");
    let buffer = "";
    const doneState = { value: false };

    const buildRecordChain = (rawEvent?: Record<string, unknown>): Record<string, unknown>[] => {
      const eventRecord = toRecord(rawEvent) ?? undefined;
      const payloadRecord = toRecord(eventRecord?.payload) ?? undefined;
      const metaRecord = toRecord(eventRecord?.meta) ?? undefined;
      const metadataRecord = toRecord(payloadRecord?.metadata) ?? toRecord(eventRecord?.metadata) ?? undefined;
      const responseRecord = toRecord(payloadRecord?.response) ?? undefined;
      const contextRecord = toRecord(payloadRecord?.context) ?? undefined;
      return [metadataRecord, metaRecord, responseRecord, payloadRecord, contextRecord, eventRecord].filter(
        Boolean,
      ) as Record<string, unknown>[];
    };

    const extractPayloadRecord = (rawEvent?: Record<string, unknown>) => {
      const eventRecord = toRecord(rawEvent);
      return toRecord(eventRecord?.payload) ?? undefined;
    };

    const processChunkEvent = processChunk({
      controller,
      streamState,
      sharedContext,
      streamStats,
      onFirstChunk,
      clearFallbackGuardTimer,
      bumpFirstTokenWatchdog,
      bumpHeartbeatWatchdog,
      buildRecordChain,
      extractPayloadRecord,
      pickStringFromRecords,
      handleChunk,
      toRecord,
    });

    const handlePromptEvent = onPromptReady({
      controller,
      streamState,
      markPromptReadyWatchdog,
      buildRecordChain,
      pickStringFromRecords,
      extractPayloadRecord,
      diag,
      normalizedClientId,
      handlePromptReady,
      sharedContext,
    });

    const handleControlEvent = onControl({
      controller,
      streamState,
      buildRecordChain,
      extractPayloadRecord,
      pickStringFromRecords,
      bumpHeartbeatWatchdog,
      diag,
      normalizedClientId,
      handleControl,
      sharedContext,
    });

    const handleMessageEvent = onMessage({
      controller,
      streamState,
      extractPayloadRecord,
      buildRecordChain,
      pickStringFromRecords,
      collectTexts,
      sharedContext,
      streamStats,
      clearFallbackGuardTimer,
      bumpFirstTokenWatchdog,
      bumpHeartbeatWatchdog,
    });

    const handleStreamDone = onDone({
      clearTypingWatchdog,
      controller,
      doneState,
      clearWatchdog,
      streamActiveRef,
      clientMessageId,
      setStreamActive,
      buildRecordChain,
      pickStringFromRecords,
      extractPayloadRecord,
      toRecord,
      streamTimersRef,
      normalizedClientId,
      streamStats,
      sharedContext,
      registerNoContent,
      logSse,
      ensureAssistantForNoContent,
      handleDone,
      setErroApi,
      removeEcoEntry,
      applyMetaToStreamStats,
      extractFinishReasonFromMeta,
    });

    onWatchdogTimeout = (reason) => {
      if (!streamStats.gotAnyChunk) {
        diag("watchdog_timeout_no_chunk", { reason, clientMessageId: normalizedClientId });
        streamStats.clientFinishReason = "no_content";
        registerNoContent(reason);
        try {
          showToast(NO_TEXT_ALERT_MESSAGE);
        } catch {
          /* noop */
        }
      } else {
        diag("watchdog_timeout", { reason, clientMessageId: normalizedClientId });
        if (!streamStats.clientFinishReason) {
          streamStats.clientFinishReason = reason;
        }
      }
      handleStreamDone(undefined, { reason });
    };

    const handleErrorEvent = onError({
      bumpHeartbeatWatchdog,
      buildRecordChain,
      pickStringFromRecords,
      replyState,
      tracking,
      clientMessageId,
      processChunk: processChunkEvent,
      sharedContext,
      diag,
      normalizedClientId,
      handleDone: handleStreamDone,
      fatalErrorState,
      extractText,
      toRecord,
    });
<<<<<<< HEAD
=======

    };
>>>>>>> f066d841

    const responseNonNull = response as Response;
    const headerEntries = Array.from(responseNonNull.headers.entries());
    const headerMap = headerEntries.reduce<Record<string, string>>((acc, [key, value]) => {
      acc[key.toLowerCase()] = value;
      return acc;
    }, {});
    rememberGuestIdentityFromResponse(responseNonNull.headers);
    rememberSessionIdentityFromResponse(responseNonNull.headers);
    rememberIdsFromResponse(responseNonNull);
    streamStats.responseHeaders = { ...headerMap };
    const contentType = headerMap["content-type"]?.toLowerCase() ?? "";

    logSse("open", {
      clientMessageId: normalizedClientId,
      status: responseNonNull.status,
      contentType,
    });
    startFallbackGuardTimer();
    bumpHeartbeatWatchdog();
    try {
      console.info("[EcoStream] onStreamOpen", {
        clientMessageId,
        status: responseNonNull.status ?? null,
        contentType,
      });
    } catch {
      /* noop */
    }

    if (!responseNonNull.ok) {
      let detail = "";
      try {
        detail = await responseNonNull.text();
      } catch {
        detail = "";
      }
      const trimmed = detail.trim();
      const preview = trimmed.slice(0, 200);
      const message = trimmed.startsWith("<!DOCTYPE")
        ? `Gateway/edge retornou HTML (${responseNonNull.status}). Ver backlogs. Trecho: ${preview}...`
        : trimmed || `Eco stream request failed (${responseNonNull.status})`;
      throw new Error(message);
    }

    if (!contentType.includes("text/event-stream")) {
      if (diagForceJson && contentType.includes("application/json")) {
        let jsonPayload: unknown;
        try {
          jsonPayload = await responseNonNull.json();
        } catch {
          jsonPayload = undefined;
        }
        try {
          console.debug('[DIAG] json_response', jsonPayload);
        } catch {
          /* noop */
        }
        const recordPayload =
          toRecord(jsonPayload) ?? (typeof jsonPayload === "object" && jsonPayload ? (jsonPayload as Record<string, unknown>) : undefined);
        handleStreamDone(recordPayload);
        return streamStats;
      }
      let detail = "";
      try {
        detail = await responseNonNull.text();
      } catch {
        detail = "";
      }
      const trimmed = detail.trim();
      const preview = trimmed.slice(0, 200);
      const baseMessage = `Resposta inválida: status=${responseNonNull.status} content-type=${
        contentType || "<desconhecido>"
      }`;
      const message = trimmed.startsWith("<!DOCTYPE")
        ? `Gateway/edge retornou HTML (${responseNonNull.status}). Ver backlogs. Trecho: ${preview}...`
        : `${baseMessage}${preview ? ` body=${preview}...` : ""}`;
      throw new Error(message);
    }

    const reader = responseNonNull.body?.getReader();

    console.log('[DEBUG] Reader obtido');
    console.log('[DEBUG] ===== INICIANDO LOOP DE LEITURA =====');

    let loopIteration = 0;

    if (!reader) {
      throw new Error("Eco stream response has no readable body.");
    }

    let initialChunk: ReadableStreamReadResult<Uint8Array> | null = null;

    try {
      console.log('[DEBUG] Testando reader.read()...');
      const testRead = reader.read();
      console.log('[DEBUG] reader.read() retornou Promise:', testRead);

      const testResult = await testRead;
      console.log('[DEBUG] Primeiro read() resultado:', {
        done: testResult.done,
        hasValue: !!testResult.value,
        valueLength: testResult.value?.length,
        valuePreview: testResult.value
          ? new TextDecoder().decode(testResult.value.slice(0, 100))
          : null,
      });

      initialChunk = testResult;
    } catch (e) {
      console.error('[DEBUG] ERRO ao testar reader:', e);
    }

    (globalThis as any).__ecoActiveReader = reader;

    const handlers: ProcessSseHandlers = {
      appendAssistantDelta: (index, delta, event) => processChunkEvent(index, delta, event),
      onStreamDone: (event) => handleStreamDone(event),
      onPromptReady: (event) => handlePromptEvent(event),
      onControl: (event) => handleControlEvent(event),
      onError: (event) => handleErrorEvent(event),
      onMessage: (event) => handleMessageEvent(event),
    };

    const findEventDelimiter = (input: string): { index: number; length: number } | null => {
      const crlfIndex = input.indexOf("\r\n\r\n");
      const lfIndex = input.indexOf("\n\n");
      if (crlfIndex === -1 && lfIndex === -1) {
        return null;
      }
      if (crlfIndex === -1) {
        return { index: lfIndex, length: 2 };
      }
      if (lfIndex === -1) {
        return { index: crlfIndex, length: 4 };
      }
      return crlfIndex <= lfIndex
        ? { index: crlfIndex, length: 4 }
        : { index: lfIndex, length: 2 };
    };

    const processEventBlock = (block: string) => {
      if (!block) return;
      if (streamState.fallbackRequested) return;
      const normalizedBlock = block.replace(/\r\n/g, "\n");
      const lines = normalizedBlock.split("\n");
      let currentEventName: string | undefined;
      const dataParts: string[] = [];

      for (const line of lines) {
        const trimmed = line.trim();
        if (!trimmed) continue;
        if (trimmed.startsWith(":")) {
          const comment = trimmed.slice(1).trim();
          bumpHeartbeatWatchdog();
          if (comment) {
            try {
              console.info("[SSE] comment", { comment });
            } catch {
              /* noop */
            }
          }
          continue;
        }
        if (trimmed.startsWith("event:")) {
          const declaredEvent = trimmed.slice(6).trim();
          currentEventName = declaredEvent || undefined;
          continue;
        }
        if (!trimmed.startsWith("data:")) continue;

        const dataIndex = line.indexOf("data:");
        const rawValue = dataIndex >= 0 ? line.slice(dataIndex + 5) : line.slice(5);
        const normalizedValue = rawValue.startsWith(" ") ? rawValue.slice(1) : rawValue;
        if (!normalizedValue.trim()) continue;
        dataParts.push(normalizedValue);
      }

      if (dataParts.length === 0) return;

      const payload = dataParts.join("\n");
      const payloadForParse = payload.trim();
      if (!payloadForParse) return;

      try {
        console.info("[SSE] event_data", {
          event: currentEventName ?? "message",
          data: payloadForParse,
        });
      } catch {
        /* noop */
      }

      processSseLine(payloadForParse, handlers, { eventName: currentEventName });
      if (fatalErrorState.current) return;
    };

    while (true) {
      loopIteration++;
      console.log(`[DEBUG] Loop iteração ${loopIteration}`);

      if (controller.signal.aborted) {
        console.log('[DEBUG] Loop abortado pelo controller.signal');
        break;
      }

      let chunk: ReadableStreamReadResult<Uint8Array>;
      try {
        if (initialChunk) {
          console.log('[DEBUG] Utilizando chunk pré-lido do teste', {
            done: initialChunk.done,
            hasValue: !!initialChunk.value,
            valueLength: initialChunk.value?.length,
          });
          chunk = initialChunk;
          initialChunk = null;
        } else {
          console.log('[DEBUG] Chamando reader.read()...');
          chunk = await reader.read();
          console.log('[DEBUG] reader.read() retornou:', {
            done: chunk.done,
            hasValue: !!chunk.value,
            valueLength: chunk.value?.length,
          });
        }
      } catch (error: any) {
        console.error('[DEBUG] reader.read() ERRO:', error);
        if (controller.signal.aborted || error?.name === "AbortError") {
          break;
        }
        handledReaderError = true;
        fatalErrorState.current =
          error instanceof Error ? error : new Error(String(error ?? "reader_error"));
        diag("reader_read_failed", {
          clientMessageId: normalizedClientId,
          message: fatalErrorState.current?.message,
        });
        try {
          setErroApi("Falha no stream, tente novamente");
        } catch {
          /* noop */
        }
        handleStreamDone(undefined, { reason: "reader_error" });
        break;
      }

      const { value, done } = chunk;
      if (done) {
        buffer += decoder.decode();
        while (true) {
          const delimiter = findEventDelimiter(buffer);
          if (!delimiter) break;
          const eventBlock = buffer.slice(0, delimiter.index);
          buffer = buffer.slice(delimiter.index + delimiter.length);
          processEventBlock(eventBlock);
          if (fatalErrorState.current) break;
        }
        if (!fatalErrorState.current && buffer) {
          processEventBlock(buffer);
          buffer = "";
        }
        break;
      }

      if (value) {
        buffer += decoder.decode(value, { stream: true });
        while (true) {
          const delimiter = findEventDelimiter(buffer);
          if (!delimiter) break;
          const eventBlock = buffer.slice(0, delimiter.index);
          buffer = buffer.slice(delimiter.index + delimiter.length);
          processEventBlock(eventBlock);
          if (fatalErrorState.current) break;
        }
      }

      if (fatalErrorState.current) break;
    }

    console.log('[DEBUG] ===== LOOP DE LEITURA FINALIZADO =====', {
      totalIterations: loopIteration,
    });

    if (fatalErrorState.current) {
      if (!handledReaderError) {
        throw fatalErrorState.current;
      }
      diag("reader_error_handled", {
        clientMessageId: normalizedClientId,
        message: fatalErrorState.current.message,
      });
    }

    if (!doneState.value && !controller.signal.aborted) {
      handleStreamDone();
    }

    return streamStats;
    })();
  } catch (error) {
    clearTypingWatchdog();
    inflightControllers.delete(normalizedClientId);
    throw error;
  }

  streamPromise.catch(async (error) => {
    startErrorTriggered = true;
    if (controller.signal.aborted) return;
    clearTypingWatchdog();
    clearWatchdog();
    if (activeStreamClientIdRef.current === clientMessageId) {
      streamActiveRef.current = false;
      try {
        console.debug('[DIAG] setStreamActive:before', {
          clientMessageId,
          value: false,
          phase: 'streamPromise:catch',
        });
      } catch {
        /* noop */
      }
      setStreamActive(false);
    }
    const fallbackAlreadyRequested = streamState.fallbackRequested;
    const canBeginFallback =
      !streamState.firstChunkDelivered && (fallbackAlreadyRequested || beginFallback("json_fallback"));
    let fallbackSucceeded = false;
    if (canBeginFallback) {
      abortSseForFallback("json_fallback");
      fallbackSucceeded = await runJsonFallbackRequest({
        reason: "json_fallback",
        logError: error,
      });
      if (fallbackSucceeded) {
        return;
      }
    }
    const message = error instanceof Error ? error.message : "Falha ao iniciar a resposta da Eco.";
    startErrorMessage = message;
    streamStats.clientFinishReason = "start_error";
    streamStats.status = "error";
    try {
      console.debug('[DIAG] setErroApi:before', {
        clientMessageId,
        value: message,
        phase: 'streamPromise:catch',
      });
    } catch {
      /* noop */
    }
    setErroApi(message);
    logSse("abort", {
      clientMessageId: normalizedClientId,
      reason: "start-error",
      message,
      source: "start",
    });
    delete streamTimersRef.current[normalizedClientId];
    try {
      console.debug('[DIAG] error', {
        clientMessageId,
        error: message,
        phase: 'start',
      });
    } catch {
      /* noop */
    }
    const assistantIdOnStartError =
      tracking.assistantByClientRef.current[clientMessageId] ??
      tracking.assistantByClientRef.current[normalizedClientId] ??
      activeAssistantIdRef.current ??
      ensureAssistantMessage(clientMessageId, undefined, { allowCreate: false });
    startErrorAssistantId = assistantIdOnStartError ?? startErrorAssistantId;
    const applyStartErrorPatch = () => {
      patchAssistantStartError(assistantIdOnStartError, message);
    };
    applyStartErrorPatch();
    try {
      if (typeof queueMicrotask === "function") {
        queueMicrotask(applyStartErrorPatch);
      } else {
        void Promise.resolve()
          .then(applyStartErrorPatch)
          .catch(() => {
            applyStartErrorPatch();
          });
      }
    } catch {
      try {
        applyStartErrorPatch();
      } catch {
        /* noop */
      }
    }
    if (assistantIdOnStartError) {
      removeEcoEntry(assistantIdOnStartError);
    }
  });

  streamPromise.finally(() => {
    clearTypingWatchdog();
    inflightControllers.delete(normalizedClientId);
    clearWatchdog();
    clearFallbackGuardTimer();
    triggerJsonFallback = null;
    const isCurrentClient = activeClientIdRef.current === clientMessageId;
    if (isCurrentClient && controllerRef.current === controller) {
      controllerRef.current = null;
    }
    let assistantId = tracking.assistantByClientRef.current[clientMessageId];
    delete streamTimersRef.current[normalizedClientId];

    const isActiveStream = activeStreamClientIdRef.current === clientMessageId;
    const wasAborted = controller.signal.aborted;

    if (isCurrentClient) {
      if (!wasAborted) {
        const finishReasonFromMeta =
          sharedContext.streamStats.finishReasonFromMeta ??
          (() => {
            const meta = sharedContext.streamStats.lastMeta;
            if (meta && typeof meta === "object" && !Array.isArray(meta)) {
              const record = meta as Record<string, unknown> & {
                finishReason?: unknown;
                finish_reason?: unknown;
                reason?: unknown;
              };
              const candidate = record.finishReason ?? record.finish_reason ?? record.reason;
              if (typeof candidate === "string") {
                const trimmed = candidate.trim();
                return trimmed ? trimmed : undefined;
              }
            }
            return undefined;
          })();
        const logPayload: Record<string, unknown> = {
          clientMessageId,
          assistantId: assistantId ?? null,
          streamId: streamStats.streamId ?? null,
          gotAnyChunk: streamStats.gotAnyChunk,
          aggregatedLength: streamStats.aggregatedLength,
        };
        if (finishReasonFromMeta !== undefined) {
          logPayload.finishReasonFromMeta = finishReasonFromMeta;
        }
        if (streamStats.clientFinishReason) {
          logPayload.clientFinishReason = streamStats.clientFinishReason;
        }
        try {
          console.info('[EcoStream] stream_completed', logPayload);
        } catch {
          /* noop */
        }
      }
      activeClientIdRef.current = null;
    } else {
      try {
        console.debug('[EcoStream] stream_final_ignored', { clientMessageId });
      } catch {
        /* noop */
      }
    }

    if (isActiveStream) {
      if (startErrorTriggered) {
        const assistantForError =
          startErrorAssistantId ??
          assistantId ??
          tracking.assistantByClientRef.current[clientMessageId] ??
          tracking.assistantByClientRef.current[normalizedClientId] ??
          sharedContext.activeAssistantIdRef.current;
        patchAssistantStartError(assistantForError, startErrorMessage ?? "Falha ao iniciar a resposta da Eco.");
      } else if (
        wasAborted &&
        !sharedContext.hasFirstChunkRef.current &&
        !startErrorTriggered &&
        streamStats.clientFinishReason !== "start_error"
      ) {
        registerNoContent("stream_aborted");
        const ensuredAssistantId = ensureAssistantForNoContent();
        if (ensuredAssistantId) {
          assistantId = ensuredAssistantId;
          sharedContext.activeAssistantIdRef.current = ensuredAssistantId;
        }
      }
      const closeReason = wasAborted ? "stream_aborted" : "stream_completed";
      try {
        console.info("[SSE] event_source_close:pre", {
          clientMessageId,
          reason: closeReason,
          timestamp: Date.now(),
        });
      } catch {
        /* noop */
      }
      session.finalize();
      try {
        console.info("[SSE] event_source_close", {
          clientMessageId,
          reason: closeReason,
          timestamp: Date.now(),
        });
      } catch {
        /* noop */
      }
      if (wasAborted && assistantId) {
        if (streamStats.status === "no_content") {
          patchAssistantNoContent(assistantId);
        } else {
          removeEcoEntry(assistantId);
        }
      }
      activity?.onDone?.();
      try {
        console.debug('[DIAG] done/abort', {
          clientMessageId,
          assistantMessageId: assistantId ?? null,
          reason: wasAborted ? 'stream_aborted' : 'stream_completed',
        });
      } catch {
        /* noop */
      }
    } else if (wasAborted && assistantId) {
      removeEcoEntry(assistantId);
      try {
        console.debug('[DIAG] done/abort', {
          clientMessageId,
          assistantMessageId: assistantId ?? null,
          reason: 'stream_aborted_inactive',
        });
      } catch {
        /* noop */
      }
    } else {
      try {
        console.debug('[DIAG] done/abort', {
          clientMessageId,
          assistantMessageId: assistantId ?? null,
          reason: 'stream_completed_inactive',
        });
      } catch {
        /* noop */
      }
    }
  });

  return streamPromise;
};

export const beginStream = (
  params: BeginStreamParams,
  options?: StreamRunnerFactoryOptions,
): Promise<StreamRunStats> | void => {
  const deps = resolveStreamRunnerDeps(options);
  return beginStreamInternal(params, deps);
};

export const createStreamRunner = (options: StreamRunnerFactoryOptions = {}) => {
  const deps = resolveStreamRunnerDeps(options);
  return {
    beginStream: (params: BeginStreamParams) => beginStreamInternal(params, deps),
  };
};
<|MERGE_RESOLUTION|>--- conflicted
+++ resolved
@@ -2535,11 +2535,6 @@
       extractText,
       toRecord,
     });
-<<<<<<< HEAD
-=======
-
-    };
->>>>>>> f066d841
 
     const responseNonNull = response as Response;
     const headerEntries = Array.from(responseNonNull.headers.entries());
