import type { Dispatch, MutableRefObject, SetStateAction } from "react";

import {
  type EcoStreamChunk,
  type EcoStreamControlEvent,
  type EcoStreamDoneEvent,
  type EcoStreamPromptReadyEvent,
} from "../../api/ecoStream";
import { collectTexts } from "../../api/askEcoResponse";
import type { Message as ChatMessageType, UpsertMessageOptions } from "../../contexts/ChatContext";
import type { EnsureAssistantEventMeta, MessageTrackingRefs, ReplyStateController } from "./messageState";
import {
  applyChunkToMessages,
  extractText,
  extractSummaryRecord,
  mergeReplyMetadata,
  processSseLine,
  type ProcessSseHandlers,
} from "./chunkProcessor";
import {
  pickNumberFromRecords,
  pickStringArrayFromRecords,
  pickStringFromRecords,
  toCleanString,
  toRecord,
} from "./utils";
import { rememberGuestIdentityFromResponse, rememberSessionIdentityFromResponse } from "../../lib/guestId";
import { setStreamActive } from "./streamStatus";
import { NO_TEXT_ALERT_MESSAGE, showToast } from "../useEcoStream.helpers";
import { buildAskEcoUrl } from "@/api/askEcoUrl";
<<<<<<< HEAD
import { getOrCreateGuestId, getOrCreateSessionId, rememberIdsFromResponse } from "@/utils/identity";
import {
  onControl,
  onDone,
  onError,
  onMessage,
  onPromptReady,
  processChunk,
} from "./session/streamEvents";

type WatchdogMode = "idle" | "first" | "steady";
export type CloseReason =
  | "server_done"
  | "server_error"
  | "ui_abort"
  | "watchdog_first_token"
  | "watchdog_heartbeat"
  | "network_error";

const DEFAULT_STREAM_GUARD_TIMEOUT_MS = 15_000;
=======
import { rememberIdsFromResponse } from "@/utils/identity";

import {
  StreamSession,
  StreamFallbackManager,
  createSseWatchdogs,
  resolveStreamGuardTimeoutMs,
  abortControllerSafely,
  TYPING_WATCHDOG_MS,
  type StreamRunStats,
  type EnsureAssistantMessageFn,
  type RemoveEcoEntryFn,
  type InteractionMapAction,
  type StreamSharedContext,
  type BeginStreamParams,
  type CloseReason,
} from "./session/StreamSession";

export type {
  StreamRunStats,
  EnsureAssistantMessageFn,
  RemoveEcoEntryFn,
  InteractionMapAction,
  StreamSharedContext,
} from "./session/StreamSession";

>>>>>>> d770356c
const FALLBACK_NO_CHUNK_REASONS = new Set<string>([
  "client_disconnect",
  "stream_aborted",
  "watchdog_first_token",
  "watchdog_heartbeat",
  "fallback_guard_timeout",
  "server-done-empty",
  "missing-event",
  "start-error",
]);

const inflightControllers = new Map<string, AbortController>();
const streamStartLogged = new Set<string>();

let headProbeCompleted = false;
let headProbePromise: Promise<void> | null = null;

const isDevelopmentEnv = (() => {
  try {
    const meta = import.meta as { env?: { DEV?: boolean; MODE?: string; mode?: string } };
    if (typeof meta?.env?.DEV === "boolean") {
      return meta.env.DEV;
    }
    const mode = meta?.env?.MODE ?? meta?.env?.mode;
    if (typeof mode === "string" && mode.trim()) {
      return mode.trim().toLowerCase() === "development";
    }
  } catch {
    /* noop */
  }
  try {
    const nodeEnv = (
      globalThis as typeof globalThis & { process?: { env?: Record<string, string | undefined> } }
    ).process?.env?.NODE_ENV;
    if (typeof nodeEnv === "string" && nodeEnv.trim()) {
      return nodeEnv.trim().toLowerCase() === "development";
    }
  } catch {
    /* noop */
  }
  return false;
})();

const logDev = (label: string, payload: Record<string, unknown>) => {
  if (!isDevelopmentEnv) return;
  try {
    console.debug(`[EcoStream] ${label}`, payload);
  } catch {
    /* noop */
  }
};

const ensureHeadProbe = async (url: string, guestId: string, sessionId: string) => {
  if (headProbeCompleted) return;
  if (typeof fetch !== "function") {
    headProbeCompleted = true;
    headProbePromise = null;
    return;
  }
  if (headProbePromise) {
    try {
      await headProbePromise;
    } catch {
      /* noop */
    }
    return;
  }
  headProbePromise = (async () => {
    try {
      await fetch(url, {
        method: "HEAD",
        headers: {
          "X-Eco-Guest-Id": guestId,
          "X-Eco-Session-Id": sessionId,
          "X-Client-Id": "webapp",
        },
      });
    } catch (error) {
      try {
        console.debug("[EcoStream] HEAD probe failed", { error });
      } catch {
        /* noop */
      }
    }
  })();
  try {
    await headProbePromise;
  } finally {
    headProbeCompleted = true;
    headProbePromise = null;
  }
};

export async function openEcoSseStream(opts: {
  url: string;
  body: unknown;
  onPromptReady?: () => void;
  onChunk?: (delta: string) => void;
  onControl?: (name: string, payload?: any) => void;
  onDone?: (meta?: any) => void;
  onError?: (err: Error) => void;
  controller?: AbortController;
}) {
  const {
    url,
    body,
    onPromptReady,
    onChunk,
    onControl,
    onDone,
    onError,
    controller = new AbortController(),
  } = opts;

  const wd = createSseWatchdogs();
  let closed = false;
  let closeReason: CloseReason | null = null;
  let streamErrored = false;

  const safeClose = (reason: CloseReason) => {
    if (closed) return;
    closed = true;
    closeReason = reason;
    if (reason === "watchdog_first_token" || reason === "watchdog_heartbeat") {
      abortControllerSafely(controller, "watchdog_timeout");
    } else if (reason === "ui_abort") {
      abortControllerSafely(controller, "user_cancel");
    } else if (!controller.signal.aborted) {
      try {
        console.warn('[SSE] abort_ignored', { reason });
      } catch {
        /* noop */
      }
    }
    try {
      wd.clear();
    } catch {
      /* noop */
    }
  };
  const onWdTimeout = (reason: CloseReason) => {
    safeClose(reason);
    streamErrored = true;
    onError?.(new Error(`SSE watchdog timeout: ${reason}`));
  };

  const acceptHeader = "text/event-stream";
  const forcedJson = false;
  const requestMethod = "POST" as const;
  const requestHeaders: Record<string, string> = {
    "content-type": "application/json",
    accept: acceptHeader,
  };

  console.log("[DIAG] start", { url, accept: acceptHeader, forcedJson, method: requestMethod });
  console.log("[SSE-DEBUG] Conectando", {
    url,
    method: requestMethod,
    headers: Object.keys(requestHeaders),
  });

  const res = await fetch(url, {
    method: requestMethod,
    headers: requestHeaders,
    body: JSON.stringify(body),
    signal: controller.signal,
  });

  const responseHeaders = (() => {
    try {
      return Object.fromEntries(res.headers.entries());
    } catch {
      return {} as Record<string, string>;
    }
  })();

  console.log("[DIAG] response", {
    ok: res.ok,
    status: res.status,
    ct: res.headers.get("content-type"),
    xab: res.headers.get("x-accel-buffering"),
    headers: responseHeaders,
  });

  if (!res.ok || !res.body) {
    streamErrored = true;
    onError?.(new Error(`SSE failed: ${res.status}`));
    safeClose("network_error");
    return { abort: () => safeClose("ui_abort") } as const;
  }

  const reader = res.body.getReader();
  const dec = new TextDecoder();
  let buf = "";
  let bytes = 0;
  let chunks = 0;

  const markPromptReady = () => {
    onPromptReady?.();
    wd.markPromptReady(onWdTimeout);
  };

  const readLoop = async () => {
    try {
      while (!closed) {
        const { value, done } = await reader.read();
        if (value && value.byteLength > 0) {
          bytes += value.byteLength;
          chunks += 1;
        }
        if (done) break;
        if (value) {
          buf += dec.decode(value, { stream: true });
        }

        let idx: number;
        while ((idx = buf.indexOf("\n")) >= 0) {
          const line = buf.slice(0, idx).trim();
          buf = buf.slice(idx + 1);
          if (!line || line.startsWith(":")) continue;

          if (line.startsWith("data:")) {
            const json = line.slice(5).trim();
            try {
              const evt = JSON.parse(json);
              const type = evt?.type ?? evt?.event ?? "chunk";
              try {
                const previewSource =
                  typeof evt?.delta === "string"
                    ? evt.delta
                    : typeof evt?.text === "string"
                    ? evt.text
                    : typeof evt?.payload?.text === "string"
                    ? evt.payload.text
                    : typeof evt?.data === "string"
                    ? evt.data
                    : undefined;
                console.log("[SSE-DEBUG] Evento", {
                  type: evt?.event ?? evt?.name ?? type,
                  hasData: Boolean(evt?.data ?? evt?.delta ?? evt?.text ?? evt?.payload),
                  preview: typeof previewSource === "string" ? previewSource.slice(0, 50) : undefined,
                });
              } catch {
                /* noop */
              }
              if (type === "control" && evt?.name === "prompt_ready") {
                markPromptReady();
                continue;
              }
              if (type === "control" && evt?.name === "ping") {
                wd.bumpHeartbeat(onWdTimeout);
                continue;
              }
              if (type === "control" && evt?.name === "guard_fallback_trigger") {
                onControl?.("guard_fallback_trigger", evt?.payload);
                wd.bumpHeartbeat(onWdTimeout);
                continue;
              }
              if (type === "control" && evt?.name === "done") {
                if (chunks === 0) {
                  const payloadText =
                    typeof evt?.payload?.text === "string" ? evt.payload.text : undefined;
                  const dataText = (() => {
                    if (typeof evt?.data === "string") return evt.data;
                    if (evt?.data && typeof evt.data === "object") {
                      const nestedText = (evt.data as { text?: unknown }).text;
                      if (typeof nestedText === "string") return nestedText;
                    }
                    return undefined;
                  })();
                  const directText = typeof evt?.text === "string" ? evt.text : undefined;
                  const collected = collectTexts(evt?.payload);
                  const collectedText =
                    Array.isArray(collected) && collected.length > 0 ? collected.join("") : undefined;
                  const finalText = payloadText || dataText || directText || collectedText;

                  if (finalText) {
                    try {
                      console.warn("[SSE] Resposta completa recebida no done (sem chunks)");
                    } catch {
                      /* noop */
                    }
                    onChunk?.(String(finalText));
                    wd.bumpFirstToken(onWdTimeout);
                    chunks = 1;
                    const donePayload = (() => {
                      if (evt?.payload && typeof evt.payload === "object") {
                        const basePayload = { ...(evt.payload as Record<string, unknown>) };
                        if (typeof basePayload.text !== "string") {
                          basePayload.text = String(finalText);
                        }
                        return basePayload;
                      }
                      if (evt?.payload !== undefined) {
                        return { value: evt.payload, text: String(finalText) };
                      }
                      return { text: String(finalText) };
                    })();
                    onDone?.(donePayload);
                    safeClose("server_done");
                  } else {
                    streamErrored = true;
                    onError?.(new Error("Stream vazio: backend finalizou sem enviar chunks."));
                    safeClose("server_error");
                  }
                } else {
                  onDone?.(evt?.payload);
                  safeClose("server_done");
                }
                break;
              }
              if (type === "chunk") {
                if (evt?.delta) onChunk?.(String(evt.delta));
                wd.bumpFirstToken(onWdTimeout);
                continue;
              }
              if (type === "control") {
                onControl?.(evt?.name ?? "control", evt?.payload);
                wd.bumpHeartbeat(onWdTimeout);
                continue;
              }
            } catch {
              /* linha quebrada */
            }
          }
        }
      }
    } catch (e: any) {
      if (!closed && e?.name !== "AbortError") {
        streamErrored = true;
        onError?.(e instanceof Error ? e : new Error(String(e)));
        safeClose("server_error");
      }
    } finally {
      console.log("[DIAG] stream:end", { bytes, chunks });
      const endedByUiAbort = closeReason === "ui_abort";
      const endedByWatchdog =
        closeReason === "watchdog_first_token" || closeReason === "watchdog_heartbeat";
      if (!streamErrored && chunks === 0 && !endedByUiAbort && !endedByWatchdog) {
        streamErrored = true;
        onError?.(new Error("Stream vazio: backend finalizou sem enviar chunks."));
      }
      try {
        await reader.cancel();
      } catch {
        /* noop */
      }
      wd.clear();
      if (!closed) safeClose("server_error");
      try {
        console.info("[FE] sse:finalize", { reason: closeReason });
      } catch {
        /* noop */
      }
    }
  };

  void readLoop();
  return { abort: () => safeClose("ui_abort"), get closed() { return closed; } } as const;
}

const diag = (...args: unknown[]) => {
  try {
    const envContainer = import.meta as { env?: Record<string, unknown> };
    const isDev = Boolean(envContainer?.env?.DEV);
    const hasDebug =
      typeof window !== "undefined" && Boolean((window as { ECO_DEBUG?: boolean }).ECO_DEBUG);
    if (isDev || hasDebug) {
      console.log("[eco-stream]", ...args);
    }
  } catch {
    /* noop */
  }
};

const formatAbortReason = (input: unknown): string => {
  if (typeof input === "string") {
    const trimmed = input.trim();
    if (trimmed.length > 0) return trimmed;
  }
  if (typeof input === "number" && Number.isFinite(input)) {
    return String(input);
  }
  if (input instanceof DOMException) {
    const domReason =
      typeof (input as DOMException & { reason?: unknown }).reason === "string"
        ? ((input as DOMException & { reason?: unknown }).reason as string).trim()
        : "";
    if (domReason) return domReason;
    const domMessage = typeof input.message === "string" ? input.message.trim() : "";
    if (domMessage) return domMessage;
    const domName = typeof input.name === "string" ? input.name.trim() : "";
    if (domName) return domName;
    return "DOMException";
  }
  if (input instanceof Error) {
    const errorMessage = typeof input.message === "string" ? input.message.trim() : "";
    if (errorMessage) return errorMessage;
    const errorName = typeof input.name === "string" ? input.name.trim() : "";
    if (errorName) return errorName;
    return "Error";
  }
  if (typeof input === "object" && input !== null) {
    const maybeReason = (input as { reason?: unknown }).reason;
    if (maybeReason !== undefined) {
      const nested = formatAbortReason(maybeReason);
      if (nested !== "unknown") return nested;
    }
    try {
      const serialized = JSON.stringify(input);
      if (serialized && serialized !== "{}") return serialized;
    } catch {
      /* noop */
    }
  }
  return "unknown";
};

const mapHistoryMessage = (message: ChatMessageType) => {
  if (!message) return { id: undefined, role: "assistant", content: "" };
  const explicitRole = (message.role ?? undefined) as string | undefined;
  const fallbackRole = message.sender === "user" ? "user" : "assistant";
  const role = explicitRole === "eco" ? "assistant" : explicitRole ?? fallbackRole;
  const rawContent =
    typeof message.content === "string"
      ? message.content
      : typeof message.text === "string"
      ? message.text
      : message.content ?? message.text ?? "";
  const content = typeof rawContent === "string" ? rawContent : String(rawContent ?? "");

  return {
    id: message.id,
    role,
    content,
    client_message_id: message.client_message_id ?? (message as any)?.clientMessageId ?? message.id ?? undefined,
  };
};

const extractFinishReasonFromMeta = (meta: unknown): string | undefined => {
  if (!meta || typeof meta !== "object" || Array.isArray(meta)) return undefined;
  const record = meta as Record<string, unknown> & {
    finishReason?: unknown;
    finish_reason?: unknown;
    reason?: unknown;
  };
  const candidate =
    record.finishReason ??
    record.finish_reason ??
    record.reason;
  if (typeof candidate === "string") {
    const trimmed = candidate.trim();
    return trimmed ? trimmed : undefined;
  }
  return undefined;
};

const applyMetaToStreamStats = (
  streamStats: StreamRunStats,
  meta: Record<string, unknown> | undefined,
) => {
  if (!meta) return;
  streamStats.lastMeta = meta;
  const finishReason = extractFinishReasonFromMeta(meta);
  streamStats.finishReasonFromMeta = finishReason;
};

const buildEcoRequestBody = ({
  history,
  clientMessageId,
  systemHint,
  userId,
  userName,
  guestId,
  isGuest,
}: {
  history: ChatMessageType[];
  clientMessageId: string;
  systemHint?: string;
  userId?: string;
  userName?: string;
  guestId?: string;
  isGuest: boolean;
}): Record<string, unknown> => {
  const mappedHistory = history.map(mapHistoryMessage);
  const mensagens = mappedHistory.filter(
    (message) =>
      Boolean(message?.role) && typeof message.content === "string" && message.content.trim().length > 0,
  );

  const recentMensagens = mensagens.slice(-3);
  const lastUserMessage = [...recentMensagens].reverse().find((message) => message.role === "user");

  const texto = (() => {
    if (!lastUserMessage) return "";
    const content = lastUserMessage.content;
    return typeof content === "string" ? content.trim() : "";
  })();

  const resolvedUserId = (() => {
    const normalizedUserId = typeof userId === "string" ? userId.trim() : "";
    if (normalizedUserId) return normalizedUserId;
    const normalizedGuestId = typeof guestId === "string" ? guestId.trim() : "";
    return normalizedGuestId;
  })();

  const now = new Date();
  const timezone = (() => {
    try {
      return Intl.DateTimeFormat().resolvedOptions().timeZone;
    } catch {
      return undefined;
    }
  })();

  const contextPayload: Record<string, unknown> = {
    origem: "web",
    ts: Date.now(),
  };

  if (typeof clientMessageId === "string" && clientMessageId.trim().length > 0) {
    contextPayload.client_message_id = clientMessageId;
  }

  const payload: Record<string, unknown> = {
    history: mappedHistory,
    mensagens: recentMensagens,
    texto,
    clientHour: now.getHours(),
    clientTz: timezone,
    clientMessageId,
    contexto: contextPayload,
  };

  if (resolvedUserId) {
    payload.usuario_id = resolvedUserId;
  }
  if (userName && userName.trim()) {
    payload.nome_usuario = userName.trim();
  }
  if (userId) payload.userId = userId;
  if (userName) payload.userName = userName;
  if (guestId) payload.guestId = guestId;
  if (typeof isGuest === "boolean") payload.isGuest = isGuest;
  if (systemHint && systemHint.trim()) payload.systemHint = systemHint.trim();

  return payload;
};

export interface StreamSharedContext {
  clientMessageId: string;
  normalizedClientId: string;
  controller: AbortController;
  ensureAssistantMessage: EnsureAssistantMessageFn;
  setMessages: Dispatch<SetStateAction<ChatMessageType[]>>;
  upsertMessage?: (message: ChatMessageType, options?: UpsertMessageOptions) => void;
  activeAssistantIdRef: MutableRefObject<string | null>;
  activeStreamClientIdRef: MutableRefObject<string | null>;
  activeClientIdRef: MutableRefObject<string | null>;
  hasFirstChunkRef: MutableRefObject<boolean>;
  setDigitando: Dispatch<SetStateAction<boolean>>;
  updateCurrentInteractionId: (next: string | null | undefined) => void;
  streamTimersRef: MutableRefObject<Record<string, { startedAt: number; firstChunkAt?: number }>>;
  logSse: (
    phase: "open" | "start" | "first-chunk" | "delta" | "done" | "abort",
    payload: Record<string, unknown>,
  ) => void;
  replyState: ReplyStateController;
  tracking: MessageTrackingRefs;
  interactionCacheDispatch?: (action: InteractionMapAction) => void;
  streamStats: StreamRunStats;
}

interface DoneContext extends StreamSharedContext {
  event: EcoStreamDoneEvent | undefined;
  setErroApi: Dispatch<SetStateAction<string | null>>;
  removeEcoEntry: RemoveEcoEntryFn;
  assistantId: string;
}

export const handlePromptReady = (
  event: EcoStreamPromptReadyEvent | undefined,
  context: StreamSharedContext,
) => {
  if (!context.ensureAssistantMessage) return;
  const assistantId = context.ensureAssistantMessage(
    context.clientMessageId,
    {
      interactionId: event?.interactionId,
      messageId: event?.messageId,
      createdAt: event?.createdAt,
    },
    { allowCreate: false },
  );

  if (!assistantId) return;

  context.activeAssistantIdRef.current = assistantId;
  if (event?.interactionId) {
    context.updateCurrentInteractionId(event.interactionId);
  }
  const timestamp = typeof event?.createdAt === "string" ? event.createdAt.trim() : undefined;
  const updatedAt = timestamp || new Date().toISOString();

  context.setMessages((prevMessages) =>
    prevMessages.map((message) => {
      if (message.id !== assistantId) return message;
      try {
        console.debug('[DIAG] setMessages:update:before', {
          targetId: assistantId,
          role: message.role ?? message.sender ?? 'unknown',
          status: message.status,
          phase: 'prompt',
        });
      } catch {
        /* noop */
      }
      const nextMessage: ChatMessageType = {
        ...message,
        streaming: true,
        status: "streaming",
        updatedAt,
        createdAt: message.createdAt ?? updatedAt,
        message_id: event?.messageId || message.message_id,
        interaction_id: event?.interactionId || message.interaction_id,
        interactionId: event?.interactionId || message.interactionId,
      };
      try {
        console.debug('[DIAG] setMessages:update:after', {
          targetId: assistantId,
          role: nextMessage.role ?? nextMessage.sender ?? 'unknown',
          status: nextMessage.status,
          phase: 'prompt',
        });
      } catch {
        /* noop */
      }
      return nextMessage;
    }),
  );
};

export const handleChunk = (
  chunk: EcoStreamChunk,
  context: StreamSharedContext,
) => {
  applyChunkToMessages({
    clientMessageId: context.clientMessageId,
    chunk,
    ensureAssistantMessage: context.ensureAssistantMessage,
    setDigitando: context.setDigitando,
    logSse: context.logSse,
    streamTimersRef: context.streamTimersRef,
    assistantByClientRef: context.tracking.assistantByClientRef,
    activeStreamClientIdRef: context.activeStreamClientIdRef,
    activeAssistantIdRef: context.activeAssistantIdRef,
    setMessages: context.setMessages,
    upsertMessage: context.upsertMessage,
    replyState: context.replyState,
    tracking: context.tracking,
  });
};

export const handleDone = (
  doneContext: DoneContext,
) => {
  const { event, clientMessageId, normalizedClientId, assistantId } = doneContext;
  if (doneContext.activeStreamClientIdRef.current === clientMessageId) {
    try {
      console.debug('[DIAG] setDigitando:before', {
        clientMessageId,
        value: false,
        phase: 'handleDone',
      });
    } catch {
      /* noop */
    }
    doneContext.setDigitando(false);
  }

  if (event?.interactionId) {
    doneContext.updateCurrentInteractionId(event.interactionId);
  }

  if (doneContext.tracking.userTextByClientIdRef.current[clientMessageId]) {
    delete doneContext.tracking.userTextByClientIdRef.current[clientMessageId];
  }

  const timestamp = typeof event?.createdAt === "string" ? event.createdAt.trim() : undefined;
  const updatedAt = timestamp || new Date().toISOString();
  const donePayload = event?.payload;
  const payloadRecord = toRecord(donePayload);
  const summaryRecord = extractSummaryRecord(donePayload);
  const responseRecord = toRecord(payloadRecord?.response);
  const metadataRecord = toRecord(payloadRecord?.metadata);
  const contextRecord = toRecord(payloadRecord?.context);
  const recordSources = [summaryRecord, responseRecord, metadataRecord, contextRecord, payloadRecord];

  const metadataBase =
    payloadRecord?.metadata !== undefined
      ? (payloadRecord?.metadata as unknown)
      : payloadRecord?.response !== undefined
      ? (payloadRecord?.response as unknown)
      : undefined;

  const interactionFromSummary = pickStringFromRecords(recordSources, [
    "interaction_id",
    "interactionId",
    "interactionID",
  ]);
  const fallbackInteractionFromIds = pickStringFromRecords(recordSources, [
    "id",
    "message_id",
    "messageId",
  ]);
  const eventInteractionId = toCleanString(event?.interactionId);
  const resolvedInteractionId = interactionFromSummary ?? eventInteractionId ?? fallbackInteractionFromIds;

  const resolvedMessageId =
    pickStringFromRecords(recordSources, ["message_id", "messageId", "id"]) ?? toCleanString(event?.messageId);

  const latencyCandidate = pickNumberFromRecords(recordSources, ["latency_ms", "latencyMs"]);
  const normalizedLatency =
    typeof latencyCandidate === "number" ? Math.max(0, Math.round(latencyCandidate)) : undefined;

  const moduleCombo = pickStringArrayFromRecords(recordSources, [
    "module_combo",
    "moduleCombo",
    "modules",
    "selected_modules",
    "selectedModules",
  ]);
  const promptHash = pickStringFromRecords(recordSources, ["prompt_hash", "promptHash"]);
  const ecoScore = pickNumberFromRecords(recordSources, ["eco_score", "ecoScore"]);

  const finalizeWithEntry = (entry: { text: string; chunkIndexMax: number } | undefined) => {
    const aggregatedTextValue = entry?.text ?? "";
    const aggregatedLength = aggregatedTextValue.length;
    const doneTexts = collectTexts(donePayload);
    const doneContentCandidate = Array.isArray(doneTexts) && doneTexts.length > 0 ? doneTexts.join("") : undefined;
    const normalizedAggregated = aggregatedTextValue.replace(/\s+/g, " ").trim();
    const normalizedDone = typeof doneContentCandidate === "string"
      ? doneContentCandidate.replace(/\s+/g, " ").trim()
      : "";
    const doneHasRenderableText = typeof doneContentCandidate === "string" && doneContentCandidate.length > 0;
    const hasStructuredDonePayload = (() => {
      if (!payloadRecord) return false;
      const responseRecord = toRecord(payloadRecord.response);
      if (responseRecord && Object.keys(responseRecord).length > 0) return true;
      const responseBodyRecord = toRecord(payloadRecord.responseBody);
      if (responseBodyRecord && Object.keys(responseBodyRecord).length > 0) return true;
      const altResponseBody = toRecord((payloadRecord as { response_body?: unknown }).response_body);
      if (altResponseBody && Object.keys(altResponseBody).length > 0) return true;
      const maybeMessages = (payloadRecord as { messages?: unknown }).messages;
      return Array.isArray(maybeMessages) && maybeMessages.length > 0;
    })();

    let finalContent = aggregatedTextValue;
    if (doneHasRenderableText) {
      if (!normalizedAggregated) {
        finalContent = doneContentCandidate;
      } else if (normalizedAggregated !== normalizedDone) {
        finalContent = doneContentCandidate;
      }
    } else if (aggregatedLength > 0 && !hasStructuredDonePayload) {
      try {
        console.debug('[DIAG] done:fallback-aggregated', {
          clientMessageId,
          assistantId,
          aggregatedLength,
        });
      } catch {
        /* noop */
      }
    }

    if (aggregatedLength === 0 && !doneHasRenderableText) {
      if (!doneContext.streamStats.clientFinishReason) {
        doneContext.streamStats.clientFinishReason = "no_text_before_done";
      }
      if (doneContext.streamStats.clientFinishReason === "no_text_before_done") {
        try {
          showToast(NO_TEXT_ALERT_MESSAGE);
        } catch {
          /* noop */
        }
      }
    }

    const finalText = finalContent;

    const finalStatus = doneContext.streamStats.status === "no_content" ? "no_content" : "done";
    const patch: ChatMessageType = {
      id: assistantId,
      streaming: false,
      status: finalStatus,
      updatedAt,
    };

    patch.content = finalText;
    patch.text = finalText;

    patch.metadata = mergeReplyMetadata(metadataBase, normalizedClientId);

    const finishReasonSource = (() => {
      const streamMeta = toRecord(doneContext.streamStats?.lastMeta);
      if (streamMeta && typeof streamMeta === "object") {
        return streamMeta;
      }
      const metadataRecord = toRecord(metadataBase);
      if (metadataRecord && typeof metadataRecord === "object") {
        return metadataRecord;
      }
      return undefined;
    })();
    const finishReasonValue = (() => {
      if (!finishReasonSource) return undefined;
      const direct =
        (finishReasonSource as Record<string, unknown>).finishReason ??
        (finishReasonSource as Record<string, unknown>).finish_reason;
      if (typeof direct === "string" && direct.trim().length > 0) {
        return direct.trim();
      }
      return direct;
    })();
    const annotateWithFinishReason = (metadata: unknown): unknown => {
      const shouldAnnotateFinishReason = aggregatedLength === 0 && finishReasonValue !== undefined;
      const clientFinishReason = doneContext.streamStats.clientFinishReason;
      if (!shouldAnnotateFinishReason && !clientFinishReason) {
        return metadata;
      }
      const finishAnnotations: Record<string, unknown> = {};
      if (shouldAnnotateFinishReason && finishReasonValue !== undefined) {
        finishAnnotations.finishReason = finishReasonValue;
      }
      if (clientFinishReason) {
        finishAnnotations.clientFinishReason = clientFinishReason;
      }
      if (metadata && typeof metadata === "object" && !Array.isArray(metadata)) {
        return {
          ...(metadata as Record<string, unknown>),
          ...finishAnnotations,
        };
      }
      if (metadata === undefined) {
        return finishAnnotations;
      }
      return {
        ...finishAnnotations,
        value: metadata,
      };
    };
    patch.metadata = annotateWithFinishReason(patch.metadata);
    if (donePayload !== undefined) {
      patch.donePayload = donePayload;
    }
    if (resolvedInteractionId) {
      patch.interaction_id = resolvedInteractionId;
      patch.interactionId = resolvedInteractionId;
    }
    if (resolvedMessageId) {
      patch.message_id = resolvedMessageId;
    }
    if (typeof normalizedLatency === "number") {
      patch.latencyMs = normalizedLatency;
    }
    if (moduleCombo && moduleCombo.length > 0) {
      patch.module_combo = moduleCombo;
    }
    if (promptHash) {
      patch.prompt_hash = promptHash;
    }
    if (typeof ecoScore === "number" && Number.isFinite(ecoScore)) {
      patch.eco_score = ecoScore;
    }

    try {
      console.debug('[DIAG] done', {
        ecoMsgId: assistantId,
        clientMessageId,
        aggregatedLength,
        finalLength: typeof finalText === "string" ? finalText.length : 0,
      });
    } catch {
      /* noop */
    }

    const allowedKeys = [
      "status",
      "streaming",
      "updatedAt",
      "metadata",
      "donePayload",
      "interaction_id",
      "interactionId",
      "message_id",
      "latencyMs",
      "module_combo",
      "prompt_hash",
      "eco_score",
      "content",
      "text",
    ];

    if (doneContext.upsertMessage) {
      doneContext.upsertMessage(patch, { patchSource: "stream_done", allowedKeys });
    } else {
      doneContext.setMessages((prevMessages) =>
        prevMessages.map((message) => {
          if (message.id === assistantId) {
            try {
              console.debug('[DIAG] setMessages:update:before', {
                targetId: assistantId,
                role: message.role ?? message.sender ?? 'unknown',
                status: message.status,
                phase: 'done',
              });
            } catch {
              /* noop */
            }
            const nextMessage: ChatMessageType = {
              ...message,
              streaming: false,
              status: finalStatus,
              updatedAt,
              content: finalText,
              text: finalText,
            };
            nextMessage.metadata = mergeReplyMetadata(metadataBase, normalizedClientId);
            nextMessage.metadata = annotateWithFinishReason(nextMessage.metadata);
            if (donePayload !== undefined) {
              nextMessage.donePayload = donePayload;
            }
            if (resolvedInteractionId) {
              nextMessage.interaction_id = resolvedInteractionId;
              nextMessage.interactionId = resolvedInteractionId;
            }
            if (resolvedMessageId) {
              nextMessage.message_id = resolvedMessageId;
            }
            if (typeof normalizedLatency === "number") {
              nextMessage.latencyMs = normalizedLatency;
            }
            if (moduleCombo && moduleCombo.length > 0) {
              nextMessage.module_combo = moduleCombo;
            }
            if (promptHash) {
              nextMessage.prompt_hash = promptHash;
            }
            if (typeof ecoScore === "number" && Number.isFinite(ecoScore)) {
              nextMessage.eco_score = ecoScore;
            }
            try {
              console.debug('[DIAG] setMessages:update:after', {
                targetId: assistantId,
                role: nextMessage.role ?? nextMessage.sender ?? 'unknown',
                status: nextMessage.status,
                nextLength: typeof nextMessage.text === 'string' ? nextMessage.text.length : 0,
                phase: 'done',
              });
            } catch {
              /* noop */
            }
            return nextMessage;
          }
          return message;
        }),
      );
    }

    if (
      doneContext.interactionCacheDispatch &&
      normalizedClientId &&
      resolvedInteractionId &&
      typeof resolvedInteractionId === "string"
    ) {
      doneContext.interactionCacheDispatch({
        type: "updateInteractionMap",
        clientId: normalizedClientId,
        interaction_id: resolvedInteractionId,
      });
    }
  };

  const aggregatedEntry = doneContext.replyState.ecoReplyStateRef.current[assistantId];
  const hasChunks = aggregatedEntry?.chunkIndexMax !== undefined && aggregatedEntry.chunkIndexMax >= 0;
  const aggregatedEntryLength = aggregatedEntry?.text ? aggregatedEntry.text.length : 0;

  if (!hasChunks || aggregatedEntryLength === 0) {
    const scheduleFinalize = () => {
      const latestEntry = doneContext.replyState.ecoReplyStateRef.current[assistantId];
      finalizeWithEntry(latestEntry);
    };

    if (typeof queueMicrotask === "function") {
      queueMicrotask(scheduleFinalize);
    } else {
      void Promise.resolve()
        .then(scheduleFinalize)
        .catch(() => {
          scheduleFinalize();
        });
    }
  } else {
    finalizeWithEntry(aggregatedEntry);
  }
};

export const handleError = (
  error: unknown,
  context: DoneContext,
) => {
  const message = error instanceof Error ? error.message : "Não foi possível concluir a resposta da Eco.";
  context.setErroApi(message);
  if (!context.streamStats.clientFinishReason) {
    context.streamStats.clientFinishReason = "error";
  }
  context.logSse("abort", {
    clientMessageId: context.normalizedClientId,
    reason: "error",
    message,
    source: "error-handler",
  });
  delete context.streamTimersRef.current[context.normalizedClientId];
  if (context.tracking.userTextByClientIdRef.current[context.clientMessageId]) {
    delete context.tracking.userTextByClientIdRef.current[context.clientMessageId];
  }
  try {
    console.debug('[DIAG] error', {
      clientMessageId: context.clientMessageId,
      error: message,
    });
  } catch {
    /* noop */
  }
  const assistantIdOnError = context.tracking.assistantByClientRef.current[context.clientMessageId];
  if (assistantIdOnError) {
    context.removeEcoEntry(assistantIdOnError);
  }
};

export const handleControl = (
  event: EcoStreamControlEvent,
  context: StreamSharedContext,
) => {
  const explicit = toCleanString(event?.interactionId);
  const payloadRecord = toRecord(event?.payload);
  const resolvedName = (() => {
    const candidates = [toRecord(event) ?? {}, payloadRecord ?? {}];
    const rawName = pickStringFromRecords(candidates, ["name", "event", "type"]);
    return typeof rawName === "string" ? rawName.trim().toLowerCase() : undefined;
  })();
  const extractMetaRecord = (): Record<string, unknown> | undefined => {
    const metaCandidate =
      toRecord(payloadRecord?.meta) ?? toRecord(payloadRecord?.metadata) ?? toRecord(payloadRecord);
    if (metaCandidate && typeof metaCandidate === "object" && !Array.isArray(metaCandidate)) {
      return metaCandidate;
    }
    return undefined;
  };
  const payloadInteraction =
    toCleanString(payloadRecord?.interaction_id) ||
    toCleanString(payloadRecord?.interactionId) ||
    toCleanString(payloadRecord?.id);
  const resolved = explicit ?? payloadInteraction;
  if (resolved) {
    context.updateCurrentInteractionId(resolved);
  }
  try {
    console.debug('[DIAG] control', {
      clientMessageId: context.clientMessageId,
      assistantMessageId: context.activeAssistantIdRef.current,
      interactionId: resolved ?? null,
    });
  } catch {
    /* noop */
  }

  if (resolvedName === "meta") {
    const meta = extractMetaRecord();
    try {
      console.debug('[SSE] meta', meta ?? null);
    } catch {
      /* noop */
    }
    if (meta) {
      applyMetaToStreamStats(context.streamStats, meta);
    }
  }

  if (resolvedName === "done") {
    const meta = extractMetaRecord();
    try {
      const metaForLog = meta as
        | (Record<string, unknown> & { finishReason?: unknown; usage?: unknown; modelo?: unknown })
        | undefined;
      console.debug('[SSE] done', {
        finishReason: metaForLog?.finishReason,
        usage: metaForLog?.usage,
        modelo: metaForLog?.modelo,
      });
    } catch {
      /* noop */
    }
    if (meta) {
      applyMetaToStreamStats(context.streamStats, meta);
    }
  }
};


  activeStreamClientIdRef: MutableRefObject<string | null>;
  activeAssistantIdRef: MutableRefObject<string | null>;
  streamActiveRef: MutableRefObject<boolean>;
  activeClientIdRef: MutableRefObject<string | null>;
  onFirstChunk?: () => void;
  hasFirstChunkRef: MutableRefObject<boolean>;
  setDigitando: Dispatch<SetStateAction<boolean>>;
  setIsSending: Dispatch<SetStateAction<boolean>>;
  setErroApi: Dispatch<SetStateAction<string | null>>;
  activity?: { onSend?: () => void; onDone?: () => void };
  ensureAssistantMessage: EnsureAssistantMessageFn;
  removeEcoEntry: RemoveEcoEntryFn;
  updateCurrentInteractionId: (next: string | null | undefined) => void;
  logSse: (
    phase: "open" | "start" | "first-chunk" | "delta" | "done" | "abort",
    payload: Record<string, unknown>,
  ) => void;
  userId?: string;
  userName?: string;
  guestId?: string;
  isGuest: boolean;
  interactionCacheDispatch?: (action: InteractionMapAction) => void;
  setMessages: Dispatch<SetStateAction<ChatMessageType[]>>;
  upsertMessage?: (message: ChatMessageType, options?: UpsertMessageOptions) => void;
  replyState: ReplyStateController;
  tracking: MessageTrackingRefs;
}

export const beginStream = (params: BeginStreamParams): Promise<StreamRunStats> | void => {
  const {
    history,
    userMessage,
    systemHint,
    controllerOverride,
    controllerRef,
    streamTimersRef,
    activeStreamClientIdRef,
    activeAssistantIdRef,
    streamActiveRef,
    activeClientIdRef,
    onFirstChunk,
    hasFirstChunkRef,
    setDigitando,
    setIsSending,
    setErroApi,
    activity,
    ensureAssistantMessage,
    removeEcoEntry,
    updateCurrentInteractionId,
    logSse,
    userId,
    userName,
    guestId,
    isGuest,
    interactionCacheDispatch,
    setMessages,
    upsertMessage,
    replyState,
    tracking,
  } = params;

  const session = new StreamSession({
    params,
    inflightControllers,
    streamStartLogged,
    logDev,
  });

  const startResult = session.start();
  if (!startResult) {
    return;
  }

  const {
    clientMessageId,
    normalizedClientId,
    controller,
    streamStats,
    guardTimeoutMs,
    diagForceJson,
    requestMethod,
    acceptHeader,
    fallbackEnabled,
    effectiveGuestId,
    effectiveSessionId,
    resolvedClientId,
  } = startResult;

  const firstChunkState = { value: false };
  let triggerJsonFallback: ((reason: string) => void) | null = null;
  let startErrorTriggered = false;
  let startErrorMessage: string | null = null;
  let startErrorAssistantId: string | null = null;

  session.setWatchdogTimeoutHandler(null);

  const markPromptReadyWatchdog = () => {
    session.markPromptReadyWatchdog();
  };
<<<<<<< HEAD
  let runJsonFallbackRequest: (
    options?: { reason?: string; logError?: unknown },
  ) => Promise<boolean> = async () => false;
  const streamState = {
    fallbackRequested: false,
    firstChunkDelivered: false,
  };

  const activeId = activeStreamClientIdRef.current;
  if (activeId && activeId !== clientMessageId) {
    const normalizedActiveId = typeof activeId === "string" && activeId ? activeId.trim() || activeId : activeId;
    const activeController = controllerRef.current;
    if (activeController && !activeController.signal.aborted) {
      try {
        streamActiveRef.current = false;
        try {
          console.debug('[DIAG] setStreamActive:before', {
            clientMessageId: normalizedActiveId,
            value: false,
            phase: 'abort-existing',
          });
        } catch {
          /* noop */
        }
        setStreamActive(false);
        try {
          console.debug('[DIAG] controller.abort:before', {
            clientMessageId: normalizedActiveId,
            reason: 'new-send',
            timestamp: Date.now(),
          });
        } catch {
          /* noop */
        }
        try {
          console.info("[SSE] aborting_active_stream", {
            clientMessageId: normalizedActiveId,
            reason: "new-send",
            timestamp: Date.now(),
          });
        } catch {
          /* noop */
        }
        abortControllerSafely(activeController, "user_cancel");
        if (typeof normalizedActiveId === "string" && normalizedActiveId) {
          logSse("abort", {
            clientMessageId: normalizedActiveId,
            reason: "new-send",
            source: "controller",
          });
        }
      } catch {
        /* noop */
      }
    }
    if (typeof normalizedActiveId === "string" && normalizedActiveId) {
      delete streamTimersRef.current[normalizedActiveId];
    }
    if (tracking.userTextByClientIdRef.current[activeId]) {
      delete tracking.userTextByClientIdRef.current[activeId];
    }
  }
=======
>>>>>>> d770356c

  const bumpFirstTokenWatchdog = () => {
    session.bumpFirstTokenWatchdog();
  };

  const bumpHeartbeatWatchdog = () => {
    session.bumpHeartbeatWatchdog();
  };

  const clearWatchdog = () => {
    session.clearWatchdog();
  };

  let onWatchdogTimeout: ((reason: CloseReason) => void) | null = null;

  let fallbackManager: StreamFallbackManager | null = null;

  const clearFallbackGuardTimer = () => {
    fallbackManager?.clearFallbackGuardTimer();
  };

  const clearTypingWatchdog = () => {
    fallbackManager?.clearTypingWatchdogTimer();
  };

  const beginFallback = (reason: string): boolean => {
    return fallbackManager?.beginFallback(reason) ?? false;
  };

  const abortSseForFallback = (reason?: string) => {
    fallbackManager?.abortSseForFallback(reason);
  };

  const startFallbackGuardTimer = () => {
    fallbackManager?.startFallbackGuardTimer((reason) => {
      triggerJsonFallback?.(reason);
    });
  };

  const runJsonFallbackRequest = (options: { reason?: string; logError?: unknown } = {}) => {
    return fallbackManager?.runJsonFallbackRequest(options) ?? Promise.resolve(false);
  };

  const isFallbackRequested = () => fallbackManager?.isFallbackRequested() ?? false;

  const existingAssistantForClient =
    tracking.assistantByClientRef.current[normalizedClientId] ??
    tracking.assistantByClientRef.current[clientMessageId];

  let placeholderAssistantId: string | null | undefined = null;
  if (existingAssistantForClient) {
    placeholderAssistantId =
      ensureAssistantMessage(clientMessageId, undefined, { allowCreate: false }) ??
      existingAssistantForClient;
  } else {
    placeholderAssistantId = ensureAssistantMessage(clientMessageId, undefined, {
      allowCreate: true,
    });
  }
  if (placeholderAssistantId) {
    activeAssistantIdRef.current = placeholderAssistantId;
  }

  const NO_CONTENT_MESSAGE = "A Eco não chegou a enviar nada. Tente novamente.";

  const registerNoContent = (reason: string) => {
    clearFallbackGuardTimer();
    if (streamStats.status === "no_content") return;
    streamStats.status = "no_content";
    streamStats.noContentReason = reason;
    if (!streamStats.clientFinishReason) {
      streamStats.clientFinishReason = "no_content";
    }
    const metrics = streamTimersRef.current[normalizedClientId];
    const now = Date.now();
    const totalMs = metrics ? now - metrics.startedAt : streamStats.timing?.totalMs;
    streamStats.timing = {
      startedAt: metrics?.startedAt ?? streamStats.timing?.startedAt,
      firstChunkAt: metrics?.firstChunkAt ?? streamStats.timing?.firstChunkAt,
      totalMs,
    };
    const telemetry = {
      clientMessageId: normalizedClientId,
      reason,
      timing: streamStats.timing ?? {},
      headers: streamStats.responseHeaders ?? {},
    };
    diag("eco_stream_no_content", telemetry);
    try {
      console.info("[EcoStream] eco_stream_no_content", telemetry);
    } catch {
      /* noop */
    }
    try {
      setErroApi(NO_CONTENT_MESSAGE);
    } catch {
      /* noop */
    }
    if (
      fallbackEnabled &&
      !streamStats.gotAnyChunk &&
      triggerJsonFallback &&
      FALLBACK_NO_CHUNK_REASONS.has(reason)
    ) {
      triggerJsonFallback(reason);
    }
  };

  const patchAssistantNoContent = (assistantId: string | null | undefined) => {
    if (!assistantId) return;
    const updatedAt = new Date().toISOString();
    const fallbackText = NO_CONTENT_MESSAGE;
    const patch: ChatMessageType = {
      id: assistantId,
      streaming: false,
      status: "no_content",
      updatedAt,
      content: fallbackText,
      text: fallbackText,
    };
    const allowedKeys = ["status", "streaming", "updatedAt", "content", "text"] as string[];
    if (upsertMessage) {
      upsertMessage(patch, { patchSource: "stream_no_content", allowedKeys });
      return;
    }
    setMessages((prevMessages) =>
      prevMessages.map((message) => {
        if (message.id !== assistantId) return message;
        const existingText = (() => {
          if (typeof message.text === "string") {
            const trimmedText = message.text.trim();
            if (trimmedText) return trimmedText;
          }
          if (typeof message.content === "string") {
            const trimmedContent = message.content.trim();
            if (trimmedContent) return trimmedContent;
          }
          return "";
        })();
        if (existingText) {
          return {
            ...message,
            streaming: false,
            status: "no_content",
            updatedAt,
          };
        }
        return {
          ...message,
          streaming: false,
          status: "no_content",
          updatedAt,
          content: fallbackText,
          text: fallbackText,
        };
      }),
    );
  };

  const patchAssistantStartError = (
    assistantId: string | null | undefined,
    fallbackText: string | undefined,
  ) => {
    if (!assistantId) return;
    const updatedAt = new Date().toISOString();
    const resolvedText = (() => {
      if (typeof fallbackText === "string") {
        const trimmed = fallbackText.trim();
        if (trimmed) return trimmed;
      }
      return "Falha ao iniciar a resposta da Eco.";
    })();
    const patch: ChatMessageType = {
      id: assistantId,
      streaming: false,
      status: "error",
      updatedAt,
      content: resolvedText,
      text: resolvedText,
    };
    const allowedKeys = ["status", "streaming", "updatedAt", "content", "text"] as string[];
    if (upsertMessage) {
      upsertMessage(patch, { patchSource: "stream_start_error", allowedKeys });
      return;
    }
    setMessages((prevMessages) =>
      prevMessages.map((message) => {
        if (message.id !== assistantId) return message;
        return {
          ...message,
          streaming: false,
          status: "error",
          updatedAt,
          content: resolvedText,
          text: resolvedText,
        };
      }),
    );
  };

  const ensureAssistantForNoContent = (meta?: EnsureAssistantEventMeta) => {
    const assistantId = ensureAssistantMessage(clientMessageId, meta, { allowCreate: true });
    if (!assistantId) return null;
    patchAssistantNoContent(assistantId);
    return assistantId;
  };

  const sharedContext: StreamSharedContext = {
    clientMessageId,
    normalizedClientId,
    controller,
    ensureAssistantMessage,
    setMessages,
    upsertMessage,
    activeAssistantIdRef,
    activeStreamClientIdRef,
    activeClientIdRef,
    hasFirstChunkRef,
    setDigitando,
    updateCurrentInteractionId,
    streamTimersRef,
    logSse,
    replyState,
    tracking,
    interactionCacheDispatch,
    streamStats,
  };

<<<<<<< HEAD
  const clearFallbackGuardTimer = () => {
    if (!fallbackGuardTimer) return;
    try {
      if (typeof window !== "undefined") {
        window.clearTimeout(fallbackGuardTimer);
      } else {
        clearTimeout(fallbackGuardTimer);
      }
    } catch {
      clearTimeout(fallbackGuardTimer);
    }
    fallbackGuardTimer = null;
  };

  const beginFallback = (reason: string): boolean => {
    if (!fallbackEnabled) {
      return false;
    }
    if (streamState.firstChunkDelivered || sharedContext.hasFirstChunkRef.current) {
      return false;
    }
    if (streamState.fallbackRequested) {
      return false;
    }
    streamState.fallbackRequested = true;
    streamStats.clientFinishReason ??= reason;
    clearFallbackGuardTimer();
    clearTypingWatchdog();
    clearWatchdog();
    if (activeStreamClientIdRef.current === clientMessageId) {
      streamActiveRef.current = false;
      try {
        console.debug('[DIAG] setStreamActive:before', {
          clientMessageId,
          value: false,
          phase: 'fallback-init',
        });
      } catch {
        /* noop */
      }
      setStreamActive(false);
      try {
        console.debug('[DIAG] setDigitando:before', {
          clientMessageId,
          value: false,
          phase: 'fallback-init',
        });
      } catch {
        /* noop */
      }
      setDigitando(false);
    } else {
      try {
        console.debug('[DIAG] fallback-init:inactive', { clientMessageId });
      } catch {
        /* noop */
      }
    }
    return true;
  };

  const abortSseForFallback = (reason?: string) => {
    if (!fallbackEnabled) {
      return;
    }
    const fallbackReason = typeof reason === "string" && reason.trim() ? reason : "json_fallback";
    if (abortControllerSafely(controller, "watchdog_timeout")) {
      try {
        console.warn('[SSE] aborting_for_fallback', { clientMessageId, reason: fallbackReason });
      } catch {
        /* noop */
      }
    }
  };

  const startFallbackGuardTimer = () => {
    if (!fallbackEnabled) return;
    if (guardTimeoutMs <= 0) return;
    if (typeof window === "undefined") return;
    clearFallbackGuardTimer();
    fallbackGuardTimer = window.setTimeout(() => {
      if (controller.signal.aborted || sharedContext.hasFirstChunkRef.current) return;
      if (streamState.firstChunkDelivered) return;
      if (streamState.fallbackRequested) return;
      fallbackGuardTriggered = true;
      streamStats.guardFallbackTriggered = true;
      streamStats.guardTimeoutMs = guardTimeoutMs;
      diag("fallback_guard_timeout", { clientMessageId: normalizedClientId, timeoutMs: guardTimeoutMs });
      try {
        console.warn("[SSE] fallback_guard_timeout", {
          clientMessageId,
          timeoutMs: guardTimeoutMs,
        });
      } catch {
        /* noop */
      }
      logSse("abort", {
        clientMessageId: normalizedClientId,
        reason: "fallback_guard_timeout",
        timeoutMs: guardTimeoutMs,
        source: "fallback-guard",
      });
      registerNoContent("fallback_guard_timeout");
      triggerJsonFallback?.("fallback_guard_timeout");
    }, guardTimeoutMs);
  };

=======
>>>>>>> d770356c
  let requestPayload: Record<string, unknown> | null = null;
  let baseHeadersCache: Record<string, string> | null = null;

  const baseHeaders = (): Record<string, string> => {
    if (baseHeadersCache) {
      return { ...baseHeadersCache };
    }
    return {};
  };

  let streamPromise: Promise<StreamRunStats>;
  try {
    streamPromise = (async () => {
      const requestBody = buildEcoRequestBody({
        history,
        clientMessageId,
        systemHint,
        userId,
        userName,
        guestId,
        isGuest,
      });

    const headers: Record<string, string> = {};
    const appendHeader = (key: string, value: unknown) => {
      if (typeof value !== "string") return;
      const trimmed = value.trim();
      if (!trimmed) return;
      headers[key] = trimmed;
    };

    const identityHeaders = session.getIdentityHeaders();
    for (const [key, value] of Object.entries(identityHeaders)) {
      appendHeader(key, value);
    }

    appendHeader("X-Client-Id", resolvedClientId);
    appendHeader("x-client-id", resolvedClientId);
    appendHeader("X-Eco-Guest-Id", effectiveGuestId);
    appendHeader("x-eco-guest-id", effectiveGuestId);
    appendHeader("X-Eco-Session-Id", effectiveSessionId);
    appendHeader("x-eco-session-id", effectiveSessionId);

    requestPayload = diagForceJson ? { ...requestBody, stream: false } : requestBody;

    const requestUrl = buildAskEcoUrl(undefined, { clientMessageId });

    const contexto = (requestBody as { contexto?: { stream_id?: unknown; streamId?: unknown } })?.contexto;
    const streamIdCandidates: unknown[] = [
      (requestBody as { streamId?: unknown })?.streamId,
      contexto?.stream_id,
      contexto?.streamId,
    ];
    const streamId = streamIdCandidates
      .map((candidate) => (typeof candidate === "string" ? candidate.trim() : ""))
      .find((candidate) => candidate.length > 0);
    if (streamId) {
      appendHeader("X-Stream-Id", streamId);
      appendHeader("x-stream-id", streamId);
      streamStats.streamId = streamId;
    }

      baseHeadersCache = headers;

      let response: Response | null = null;
      let fetchError: unknown = null;
      const envContainer = import.meta as { env?: { MODE?: string; mode?: string; VITEST?: unknown } };
      const rawMode = envContainer.env?.MODE ?? envContainer.env?.mode ?? "";
      const normalizedImportMode =
        typeof rawMode === "string" ? rawMode.trim().toLowerCase() : "";
      const processEnv = (() => {
        try {
          const candidate = (globalThis as typeof globalThis & {
            process?: { env?: Record<string, string | undefined> };
          }).process;
          return candidate?.env ?? undefined;
        } catch {
          return undefined;
        }
      })();
      const processModeRaw =
        (processEnv?.NODE_ENV && processEnv.NODE_ENV.trim().length > 0
          ? processEnv.NODE_ENV
          : processEnv?.MODE) ?? "";
      const normalizedProcessMode =
        typeof processModeRaw === "string" ? processModeRaw.trim().toLowerCase() : "";
      const isTestEnv = normalizedImportMode === "test" || normalizedProcessMode === "test";
      const vitestFlag = envContainer.env?.VITEST;
      const processVitestFlag = processEnv?.VITEST;
      const processVitestWorker = processEnv?.VITEST_WORKER_ID;
      const isVitest =
        vitestFlag === true ||
        vitestFlag === "true" ||
        processVitestFlag === "true" ||
        processVitestFlag === "1" ||
        typeof processVitestWorker === "string";
      try {
        console.debug('[DIAG] setStreamActive:before', {
          clientMessageId,
          value: true,
          phase: 'fetch:before',
        });
      } catch {
        /* noop */
      }
      setStreamActive(true);

      const fetchFn: typeof fetch | undefined =
        typeof globalThis.fetch === "function" ? (globalThis.fetch as typeof fetch) : undefined;
      let fetchSource: string | null = null;
      if (fetchFn) {
        try {
          fetchSource = Function.prototype.toString.call(fetchFn);
        } catch {
          fetchSource = null;
        }
      }
      const shouldSkipFetchInTest = isTestEnv || isVitest;

<<<<<<< HEAD
  runJsonFallbackRequest = async (options: {
    reason?: string;
    logError?: unknown;
  } = {}): Promise<boolean> => {
    if (!fallbackEnabled) {
      return false;
    }
    if (streamState.firstChunkDelivered || sharedContext.hasFirstChunkRef.current) {
      return false;
    }
      const fallbackFetch = fetchFn ?? fetch;
      if (typeof fallbackFetch !== "function") {
        return false;
      }

      const { reason = "json_fallback", logError } = options;
      streamStats.jsonFallbackAttempts = (streamStats.jsonFallbackAttempts ?? 0) + 1;

      if (logError !== undefined) {
        console.error('[SSE] Stream failed, tentando JSON', logError);
      }

      try {
        const fallbackUrl = buildAskEcoUrl(undefined, { clientMessageId });
        const fallbackGuestId = effectiveGuestId;
        const fallbackSessionId = effectiveSessionId;
        const fallbackHeaders: Record<string, string> = {
          ...baseHeaders(),
          Accept: "application/json",
          "Content-Type": "application/json",
          "X-Eco-Guest-Id": fallbackGuestId,
          "X-Eco-Session-Id": fallbackSessionId,
          "X-Client-Id": resolvedClientId || "webapp",
          ...(clientMessageId
            ? { "X-Eco-Client-Message-Id": clientMessageId, "x-eco-client-message-id": clientMessageId }
            : {}),
        };

        const fallbackController = new AbortController();
        const res = await fallbackFetch(fallbackUrl, {
          method: "POST",
          headers: fallbackHeaders,
          body: JSON.stringify(requestPayload),
          signal: fallbackController.signal,
        });
        rememberIdsFromResponse(res);
        if (!res.ok) {
          const detail = await res.text().catch(() => "");
          const trimmedDetail = detail.trim();
          const message = trimmedDetail || `Eco fallback request failed (${res.status})`;
          setErroApi(message);
          logSse("abort", {
            clientMessageId: normalizedClientId,
            reason: "json_fallback_http_error",
            status: res.status,
            source: "json_fallback",
          });
          return false;
        }

        const data = await res.json().catch(() => null);
        const fallbackText =
          typeof data?.text === "string"
            ? data.text
            : typeof data?.content === "string"
            ? data.content
            : undefined;

        if (fallbackText) {
          sharedContext.hasFirstChunkRef.current = true;
          streamState.firstChunkDelivered = true;
          streamStats.gotAnyChunk = true;
          streamStats.aggregatedLength += fallbackText.length;
          streamStats.jsonFallbackSucceeded = true;
          streamStats.clientFinishReason ??= reason;
          const fallbackChunk: EcoStreamChunk = {
            index: 0,
            text: fallbackText,
            isFirstChunk: true,
            payload: {
              source: "json_fallback",
              patch: {
                type: "json_fallback",
                text: fallbackText,
                content: fallbackText,
              },
            },
          };
          handleChunk(fallbackChunk, sharedContext);
          handleStreamDone({
            type: "control",
            name: "done",
            payload: {
              text: fallbackText,
              response: { text: fallbackText },
              metadata: { finish_reason: "json_fallback", source: "json_fallback" },
            },
          });
          return true;
        }
      } catch (fallbackErr) {
        console.error('[SSE] Fallback JSON também falhou', fallbackErr);
      }

      return false;
    };

    const tryJsonFallback = async (reason: string): Promise<boolean> => {
      if (!fallbackEnabled) return false;
      if (streamState.firstChunkDelivered) return false;
=======
  const tryJsonFallback = async (reason: string): Promise<boolean> => {
      if (!fallbackEnabled) return false;
      if (firstChunkState.value) return false;
>>>>>>> d770356c
      if (streamStats.gotAnyChunk) return false;
      if (activeStreamClientIdRef.current !== clientMessageId) return false;
      if (!streamActiveRef.current) return false;
      const abortReason = (controller.signal as AbortSignal & { reason?: unknown }).reason;
      const normalizedAbortReason = resolveAbortReason(abortReason);
      if (normalizedAbortReason === "new-send" || normalizedAbortReason === "ui_abort") {
        return false;
      }
      const started = beginFallback(reason);
      if (!started) {
        return false;
      }

      abortSseForFallback(reason);
      const succeeded = await runJsonFallbackRequest({ reason });
      return succeeded;
    };

    triggerJsonFallback = (reason: string) => {
      void tryJsonFallback(reason);
    };

    if (fetchFn && !shouldSkipFetchInTest) {
      try {
        try {
          console.debug('[DIAG] start', {
            url: requestUrl,
            accept: acceptHeader,
            forcedJson: diagForceJson,
            method: requestMethod,
          });
        } catch {
          /* noop */
        }
        console.log('[DEBUG] Antes do fetch', {
          isAborted: controller.signal.aborted,
          reason: (controller.signal as any).reason,
        });

        if (controller.signal.aborted) {
          throw new Error(
            `Signal já abortado antes do fetch: ${
              (controller.signal as any).reason || 'no reason'
            }`,
          );
        }

        try {
          await ensureHeadProbe(requestUrl, effectiveGuestId, effectiveSessionId);
        } catch {
          /* noop */
        }

        const requestHeaders = { ...baseHeaders(), Accept: acceptHeader };
        if (!diagForceJson) {
          delete requestHeaders["Content-Type"];
          delete requestHeaders["content-type"];
        } else {
          requestHeaders["Content-Type"] = "application/json";
        }

        const fetchInit: RequestInit = {
          method: requestMethod,
          mode: "cors",
          credentials: "include",
          headers: requestHeaders,
          signal: controller.signal,
          cache: "no-store",
          // keepalive: true,  // ❌ NÃO usar em SSE
        };

        if (diagForceJson) {
          fetchInit.body = JSON.stringify(requestPayload);
        }

        response = await fetchFn(requestUrl, fetchInit);
        if (!response.ok) {
          const httpError = new Error(`HTTP ${response.status}: ${response.statusText}`);
          fetchError = httpError;
          response = null;
          throw httpError;
        }
      } catch (error) {
        fetchError = error;
        const formatted = formatAbortReason(error);
        logSse("abort", {
          clientMessageId: normalizedClientId,
          reason: formatted,
          source: "fetch",
        });
      }
    } else {
      fetchError = new Error(shouldSkipFetchInTest ? "skipped_in_test_env" : "fetch_unavailable");
      logSse("abort", {
        clientMessageId: normalizedClientId,
        reason: shouldSkipFetchInTest ? "skipped_in_test_env" : "fetch_unavailable",
        source: "fetch",
      });
    }

    if (!response) {
      throw fetchError ?? new Error('Eco stream request failed to start.');
    }

    const fatalErrorState: { current: Error | null } = { current: null };
    let handledReaderError = false;

    const decoder = new TextDecoder("utf-8");
    let buffer = "";
    const doneState = { value: false };

    const buildRecordChain = (rawEvent?: Record<string, unknown>): Record<string, unknown>[] => {
      const eventRecord = toRecord(rawEvent) ?? undefined;
      const payloadRecord = toRecord(eventRecord?.payload) ?? undefined;
      const metaRecord = toRecord(eventRecord?.meta) ?? undefined;
      const metadataRecord = toRecord(payloadRecord?.metadata) ?? toRecord(eventRecord?.metadata) ?? undefined;
      const responseRecord = toRecord(payloadRecord?.response) ?? undefined;
      const contextRecord = toRecord(payloadRecord?.context) ?? undefined;
      return [metadataRecord, metaRecord, responseRecord, payloadRecord, contextRecord, eventRecord].filter(
        Boolean,
      ) as Record<string, unknown>[];
    };

    const extractPayloadRecord = (rawEvent?: Record<string, unknown>) => {
      const eventRecord = toRecord(rawEvent);
      return toRecord(eventRecord?.payload) ?? undefined;
    };

<<<<<<< HEAD
    const processChunkEvent = processChunk({
      controller,
      streamState,
      sharedContext,
      streamStats,
      onFirstChunk,
      clearFallbackGuardTimer,
      bumpFirstTokenWatchdog,
      bumpHeartbeatWatchdog,
      buildRecordChain,
      extractPayloadRecord,
      pickStringFromRecords,
      handleChunk,
      toRecord,
    });
=======
    const processChunkEvent = (index: number, delta: string, rawEvent: Record<string, unknown>) => {
      if (controller.signal.aborted) return;
      if (isFallbackRequested()) return;

      const payloadRecord = extractPayloadRecord(rawEvent);
      const records = buildRecordChain(rawEvent);

      let effectiveDelta = typeof delta === "string" ? delta : "";
      let trimmedDelta = effectiveDelta.trim();

      if (!trimmedDelta) {
        const fallbackText =
          pickStringFromRecords(records, ["message", "detail", "reason", "warning", "warn"]) ??
          (() => {
            const payloadMessage =
              typeof payloadRecord === "object" && payloadRecord
                ? pickStringFromRecords([payloadRecord], ["message", "detail", "reason"])
                : undefined;
            return payloadMessage ?? undefined;
          })();

        const normalizedFallback = typeof fallbackText === "string" ? fallbackText.trim() : "";
        if (normalizedFallback) {
          const hasAlertFlag =
            (rawEvent as { error?: unknown }).error === true ||
            (rawEvent as { warn?: unknown }).warn === true ||
            (rawEvent as { warning?: unknown }).warning === true ||
            (payloadRecord as { error?: unknown })?.error === true ||
            (payloadRecord as { warn?: unknown })?.warn === true ||
            (payloadRecord as { warning?: unknown })?.warning === true;

          effectiveDelta = hasAlertFlag ? `⚠️ ${normalizedFallback}` : normalizedFallback;
          trimmedDelta = effectiveDelta.trim();
        }
      }

      if (!trimmedDelta) {
        bumpHeartbeatWatchdog();
        return;
      }

      sharedContext.hasFirstChunkRef.current = true;
      streamStats.gotAnyChunk = true;
      streamStats.aggregatedLength += effectiveDelta.length;
      if (!firstChunkDelivered) {
        firstChunkState.value = true;
        clearFallbackGuardTimer();
        onFirstChunk?.();
      } else {
        clearFallbackGuardTimer();
      }
      bumpFirstTokenWatchdog();
      try {
        console.debug('[SSE] chunk', {
          idx: index,
          len: effectiveDelta.length,
          sample: effectiveDelta.slice(0, 40),
        });
      } catch {
        /* noop */
      }
      const metadataRecord =
        toRecord(payloadRecord?.metadata) ?? toRecord((rawEvent as Record<string, unknown>)?.metadata);
      const interactionId =
        pickStringFromRecords(records, ["interaction_id", "interactionId", "interactionID"]) ?? undefined;
      const messageId = pickStringFromRecords(records, ["message_id", "messageId", "id"]) ?? undefined;
      const createdAt =
        pickStringFromRecords(records, ["created_at", "createdAt", "timestamp"]) ?? undefined;

      const chunk: EcoStreamChunk = {
        index,
        text: effectiveDelta,
        interactionId,
        messageId,
        createdAt,
        metadata: metadataRecord ?? undefined,
        payload: payloadRecord ?? rawEvent,
        isFirstChunk: index === 0,
      };

      handleChunk(chunk, sharedContext);
    };

    const handlePromptEvent = (rawEvent: Record<string, unknown>) => {
      if (controller.signal.aborted) return;
      if (isFallbackRequested()) return;
      markPromptReadyWatchdog();
      const records = buildRecordChain(rawEvent);
      const interactionId =
        pickStringFromRecords(records, ["interaction_id", "interactionId", "interactionID"]) ?? undefined;
      const messageId = pickStringFromRecords(records, ["message_id", "messageId", "id"]) ?? undefined;
      const createdAt =
        pickStringFromRecords(records, ["created_at", "createdAt", "timestamp"]) ?? undefined;
      const payloadRecord = extractPayloadRecord(rawEvent);

      const promptEvent: EcoStreamPromptReadyEvent = {
        interactionId,
        messageId,
        createdAt,
        payload: payloadRecord ?? rawEvent,
      };

      diag("prompt_ready", {
        clientMessageId: normalizedClientId,
        interactionId: promptEvent.interactionId ?? null,
        messageId: promptEvent.messageId ?? null,
      });

      handlePromptReady(promptEvent, sharedContext);
    };

    const handleControlEvent = (rawEvent: Record<string, unknown>) => {
      if (controller.signal.aborted) return;
      if (isFallbackRequested()) return;
      const records = buildRecordChain(rawEvent);
      const interactionId =
        pickStringFromRecords(records, ["interaction_id", "interactionId", "interactionID"]) ?? undefined;
      const messageId = pickStringFromRecords(records, ["message_id", "messageId", "id"]) ?? undefined;
      const payloadRecord = extractPayloadRecord(rawEvent);
      const name =
        pickStringFromRecords([toRecord(rawEvent) ?? {}, payloadRecord ?? {}], ["name", "event", "type"]) ??
        undefined;

      const normalizedName =
        typeof name === "string" ? name.trim().toLowerCase() : undefined;

      const controlEvent: EcoStreamControlEvent = {
        name,
        interactionId,
        messageId,
        payload: payloadRecord ?? rawEvent,
      };

      bumpHeartbeatWatchdog();

      if (normalizedName) {
        diag("control_event", { name: normalizedName, clientMessageId: normalizedClientId });
      }

      handleControl(controlEvent, sharedContext);
    };

    const handleMessageEvent = (rawEvent: Record<string, unknown>) => {
      if (controller.signal.aborted) return;
      if (isFallbackRequested()) return;
      const payloadRecord = extractPayloadRecord(rawEvent);
      const records = buildRecordChain(rawEvent);
      const directText =
        pickStringFromRecords(records, ["text", "delta", "content"]) ??
        (() => {
          const collected = collectTexts(payloadRecord);
          if (Array.isArray(collected) && collected.length > 0) {
            return collected.join("");
          }
          return undefined;
        })();
      const normalized = typeof directText === "string" ? directText.trim() : "";
      if (normalized) {
        sharedContext.hasFirstChunkRef.current = true;
        firstChunkState.value = true;
        streamStats.gotAnyChunk = true;
        clearFallbackGuardTimer();
        bumpFirstTokenWatchdog();
        return;
      }
      bumpHeartbeatWatchdog();
    };

    const handleStreamDone = (
      rawEvent?: Record<string, unknown>,
      options?: { reason?: string },
    ) => {
      clearTypingWatchdog();
      if (controller.signal.aborted || doneReceived) return;
      doneReceived = true;
      clearWatchdog();

      if (activeStreamClientIdRef.current === clientMessageId) {
        streamActiveRef.current = false;
        try {
          console.debug('[DIAG] setStreamActive:before', {
            clientMessageId,
            value: false,
            phase: 'handleStreamDone',
          });
        } catch {
          /* noop */
        }
        setStreamActive(false);
      }

      const eventRecord = toRecord(rawEvent) ?? undefined;
      const records = buildRecordChain(rawEvent);
      const interactionId =
        pickStringFromRecords(records, ["interaction_id", "interactionId", "interactionID"]) ?? undefined;
      const messageId = pickStringFromRecords(records, ["message_id", "messageId", "id"]) ?? undefined;
      const createdAt =
        pickStringFromRecords(records, ["created_at", "createdAt", "timestamp"]) ?? undefined;
      const clientMetaId =
        pickStringFromRecords(records, ["client_message_id", "clientMessageId"]) ?? undefined;
      const payloadRecord = extractPayloadRecord(rawEvent);
      const eventMetaRecord = toRecord(eventRecord?.meta) ?? undefined;

      const now = Date.now();
      const metrics = streamTimersRef.current[normalizedClientId];
      const totalMs = metrics ? now - metrics.startedAt : undefined;
      const doneReason = (() => {
        if (options?.reason) return options.reason;
        if (rawEvent) {
          if ((rawEvent as { done?: unknown }).done === true) {
            return "done_message_compat";
          }
          return payloadRecord ? "server-done" : "server-done-empty";
        }
        return "missing-event";
      })();
      streamStats.timing = {
        startedAt: metrics?.startedAt ?? streamStats.timing?.startedAt,
        firstChunkAt: metrics?.firstChunkAt ?? streamStats.timing?.firstChunkAt,
        totalMs,
      };
      if (
        !sharedContext.hasFirstChunkRef.current &&
        (doneReason === "done_message_compat" || doneReason === "stream_aborted")
      ) {
        registerNoContent(doneReason);
      }
      logSse("done", { clientMessageId: normalizedClientId, totalMs, reason: doneReason });
      delete streamTimersRef.current[normalizedClientId];

      const ensureMeta: EnsureAssistantEventMeta = {
        interactionId: interactionId ?? null,
        messageId: messageId ?? null,
        message_id: messageId ?? null,
        clientMessageId: clientMetaId ?? null,
        client_message_id: clientMetaId ?? null,
        createdAt: createdAt ?? null,
      };

      const doneMetaRecord =
        toRecord(payloadRecord?.meta) ??
        toRecord(payloadRecord?.metadata) ??
        eventMetaRecord ??
        toRecord(eventRecord?.metadata) ??
        toRecord(payloadRecord);
      if (doneMetaRecord) {
        applyMetaToStreamStats(sharedContext.streamStats, doneMetaRecord);
      } else if (eventMetaRecord) {
        applyMetaToStreamStats(sharedContext.streamStats, eventMetaRecord);
      } else {
        const finishReasonFallback =
          extractFinishReasonFromMeta(eventRecord) ??
          extractFinishReasonFromMeta(payloadRecord);
        if (finishReasonFallback) {
          sharedContext.streamStats.finishReasonFromMeta = finishReasonFallback;
        }
      }

      const finishReasonNormalized = (() => {
        const finishReason = sharedContext.streamStats.finishReasonFromMeta;
        if (typeof finishReason === "string") {
          const trimmed = finishReason.trim().toLowerCase();
          return trimmed || undefined;
        }
        return undefined;
      })();
      const endedBeforeFirstChunk = !sharedContext.streamStats.gotAnyChunk;
      const serverReportedClientDisconnect = finishReasonNormalized === "client_disconnect";
      if (endedBeforeFirstChunk && serverReportedClientDisconnect) {
        try {
          console.warn("[DIAG] server_reported_client_disconnect", {
            clientMessageId,
            totalMs,
            finishReason: sharedContext.streamStats.finishReasonFromMeta ?? null,
          });
        } catch {
          /* noop */
        }
        registerNoContent("client_disconnect");
        const ensuredAssistantId = ensureAssistantForNoContent(ensureMeta);
        if (ensuredAssistantId) {
          activeAssistantIdRef.current = ensuredAssistantId;
        }
      }

      const assistantId = ensureAssistantMessage(clientMessageId, ensureMeta);
      if (!assistantId) return;
>>>>>>> d770356c

    const handlePromptEvent = onPromptReady({
      controller,
      streamState,
      markPromptReadyWatchdog,
      buildRecordChain,
      pickStringFromRecords,
      extractPayloadRecord,
      diag,
      normalizedClientId,
      handlePromptReady,
      sharedContext,
    });

    const handleControlEvent = onControl({
      controller,
      streamState,
      buildRecordChain,
      extractPayloadRecord,
      pickStringFromRecords,
      bumpHeartbeatWatchdog,
      diag,
      normalizedClientId,
      handleControl,
      sharedContext,
    });

    const handleMessageEvent = onMessage({
      controller,
      streamState,
      extractPayloadRecord,
      buildRecordChain,
      pickStringFromRecords,
      collectTexts,
      sharedContext,
      streamStats,
      clearFallbackGuardTimer,
      bumpFirstTokenWatchdog,
      bumpHeartbeatWatchdog,
    });

    const handleStreamDone = onDone({
      clearTypingWatchdog,
      controller,
      doneState,
      clearWatchdog,
      streamActiveRef,
      clientMessageId,
      setStreamActive,
      buildRecordChain,
      pickStringFromRecords,
      extractPayloadRecord,
      toRecord,
      streamTimersRef,
      normalizedClientId,
      streamStats,
      sharedContext,
      registerNoContent,
      logSse,
      ensureAssistantForNoContent,
      handleDone,
      setErroApi,
      removeEcoEntry,
      applyMetaToStreamStats,
      extractFinishReasonFromMeta,
    });

    onWatchdogTimeout = (reason) => {
      if (!streamStats.gotAnyChunk) {
        diag("watchdog_timeout_no_chunk", { reason, clientMessageId: normalizedClientId });
        streamStats.clientFinishReason = "no_content";
        registerNoContent(reason);
        try {
          showToast(NO_TEXT_ALERT_MESSAGE);
        } catch {
          /* noop */
        }
      } else {
        diag("watchdog_timeout", { reason, clientMessageId: normalizedClientId });
        if (!streamStats.clientFinishReason) {
          streamStats.clientFinishReason = reason;
        }
      }
      handleStreamDone(undefined, { reason });
    };

<<<<<<< HEAD
    const handleErrorEvent = onError({
      bumpHeartbeatWatchdog,
      buildRecordChain,
      pickStringFromRecords,
      replyState,
      tracking,
      clientMessageId,
      processChunk: processChunkEvent,
      sharedContext,
      diag,
      normalizedClientId,
      handleDone: handleStreamDone,
      fatalErrorState,
      extractText,
      toRecord,
    });
=======
    session.setWatchdogTimeoutHandler(onWatchdogTimeout);

    fallbackManager = new StreamFallbackManager({
      session,
      sharedContext,
      streamStats,
      guardTimeoutMs,
      fallbackEnabled,
      logSse,
      setDigitando,
      setErroApi,
      diag,
      registerNoContent,
      tracking,
      streamActiveRef,
      activeStreamClientIdRef,
      clearWatchdog,
      resolveAbortReason,
      baseHeaders,
      getRequestPayload: () => requestPayload,
      handleChunk,
      handleStreamDone,
      firstChunkState,
    });

    fallbackManager.initializeTypingWatchdog(() => {
      try {
        console.warn('[SSE] typing_watchdog_timeout', {
          clientMessageId: normalizedClientId,
          timeoutMs: TYPING_WATCHDOG_MS,
        });
      } catch {
        /* noop */
      }
      try {
        setDigitando(false);
      } catch {
        /* noop */
      }
      try {
        setErroApi((previous) => {
          if (typeof previous === "string" && previous.trim().length > 0) {
            return previous;
          }
          return "Tempo limite atingido. Tente novamente.";
        });
      } catch {
        /* noop */
      }
      try {
        logSse('abort', {
          clientMessageId: normalizedClientId,
          reason: 'typing_watchdog',
          source: 'typing-watchdog',
          timeoutMs: TYPING_WATCHDOG_MS,
        });
      } catch {
        /* noop */
      }
    });

  const handleErrorEvent = (rawEvent: Record<string, unknown>) => {
      bumpHeartbeatWatchdog();
      const records = buildRecordChain(rawEvent);
      const reasonRaw =
        pickStringFromRecords(records, ["reason", "error", "code", "type"]) ?? undefined;
      const normalizedReason = typeof reasonRaw === "string" ? reasonRaw.trim().toLowerCase() : undefined;

      if (normalizedReason === "internal_error") {
        const assistantId = tracking.assistantByClientRef.current[clientMessageId];
        const currentEntry = assistantId
          ? replyState.ecoReplyStateRef.current[assistantId]
          : undefined;
        const nextIndex = typeof currentEntry?.chunkIndexMax === "number"
          ? currentEntry.chunkIndexMax + 1
          : 0;
        const messageText = "⚠️ Ocorreu um erro interno. Tente novamente.";
        const syntheticEvent: Record<string, unknown> = {
          ...rawEvent,
          error: true,
          text: messageText,
          delta: messageText,
          message: messageText,
          payload: {
            ...(toRecord((rawEvent as { payload?: unknown }).payload) ?? {}),
            error: true,
            text: messageText,
            delta: messageText,
            message: messageText,
          },
        };
        processChunkEvent(nextIndex, messageText, syntheticEvent);
        sharedContext.streamStats.clientFinishReason = "internal_error";
        diag("stream_error_internal", { clientMessageId: normalizedClientId });
        handleStreamDone(undefined, { reason: "internal_error" });
        fatalError = null;
        return;
      }
>>>>>>> d770356c

    };

    const responseNonNull = response as Response;
    const headerEntries = Array.from(responseNonNull.headers.entries());
    const headerMap = headerEntries.reduce<Record<string, string>>((acc, [key, value]) => {
      acc[key.toLowerCase()] = value;
      return acc;
    }, {});
    rememberGuestIdentityFromResponse(responseNonNull.headers);
    rememberSessionIdentityFromResponse(responseNonNull.headers);
    rememberIdsFromResponse(responseNonNull);
    streamStats.responseHeaders = { ...headerMap };
    const contentType = headerMap["content-type"]?.toLowerCase() ?? "";

    logSse("open", {
      clientMessageId: normalizedClientId,
      status: responseNonNull.status,
      contentType,
    });
    startFallbackGuardTimer();
    bumpHeartbeatWatchdog();
    try {
      console.info("[EcoStream] onStreamOpen", {
        clientMessageId,
        status: responseNonNull.status ?? null,
        contentType,
      });
    } catch {
      /* noop */
    }

    if (!responseNonNull.ok) {
      let detail = "";
      try {
        detail = await responseNonNull.text();
      } catch {
        detail = "";
      }
      const trimmed = detail.trim();
      const preview = trimmed.slice(0, 200);
      const message = trimmed.startsWith("<!DOCTYPE")
        ? `Gateway/edge retornou HTML (${responseNonNull.status}). Ver backlogs. Trecho: ${preview}...`
        : trimmed || `Eco stream request failed (${responseNonNull.status})`;
      throw new Error(message);
    }

    if (!contentType.includes("text/event-stream")) {
      if (diagForceJson && contentType.includes("application/json")) {
        let jsonPayload: unknown;
        try {
          jsonPayload = await responseNonNull.json();
        } catch {
          jsonPayload = undefined;
        }
        try {
          console.debug('[DIAG] json_response', jsonPayload);
        } catch {
          /* noop */
        }
        const recordPayload =
          toRecord(jsonPayload) ?? (typeof jsonPayload === "object" && jsonPayload ? (jsonPayload as Record<string, unknown>) : undefined);
        handleStreamDone(recordPayload);
        return streamStats;
      }
      let detail = "";
      try {
        detail = await responseNonNull.text();
      } catch {
        detail = "";
      }
      const trimmed = detail.trim();
      const preview = trimmed.slice(0, 200);
      const baseMessage = `Resposta inválida: status=${responseNonNull.status} content-type=${
        contentType || "<desconhecido>"
      }`;
      const message = trimmed.startsWith("<!DOCTYPE")
        ? `Gateway/edge retornou HTML (${responseNonNull.status}). Ver backlogs. Trecho: ${preview}...`
        : `${baseMessage}${preview ? ` body=${preview}...` : ""}`;
      throw new Error(message);
    }

    const reader = responseNonNull.body?.getReader();

    console.log('[DEBUG] Reader obtido');
    console.log('[DEBUG] ===== INICIANDO LOOP DE LEITURA =====');

    let loopIteration = 0;

    if (!reader) {
      throw new Error("Eco stream response has no readable body.");
    }

    let initialChunk: ReadableStreamReadResult<Uint8Array> | null = null;

    try {
      console.log('[DEBUG] Testando reader.read()...');
      const testRead = reader.read();
      console.log('[DEBUG] reader.read() retornou Promise:', testRead);

      const testResult = await testRead;
      console.log('[DEBUG] Primeiro read() resultado:', {
        done: testResult.done,
        hasValue: !!testResult.value,
        valueLength: testResult.value?.length,
        valuePreview: testResult.value
          ? new TextDecoder().decode(testResult.value.slice(0, 100))
          : null,
      });

      initialChunk = testResult;
    } catch (e) {
      console.error('[DEBUG] ERRO ao testar reader:', e);
    }

    (globalThis as any).__ecoActiveReader = reader;

    const handlers: ProcessSseHandlers = {
      appendAssistantDelta: (index, delta, event) => processChunkEvent(index, delta, event),
      onStreamDone: (event) => handleStreamDone(event),
      onPromptReady: (event) => handlePromptEvent(event),
      onControl: (event) => handleControlEvent(event),
      onError: (event) => handleErrorEvent(event),
      onMessage: (event) => handleMessageEvent(event),
    };

    const findEventDelimiter = (input: string): { index: number; length: number } | null => {
      const crlfIndex = input.indexOf("\r\n\r\n");
      const lfIndex = input.indexOf("\n\n");
      if (crlfIndex === -1 && lfIndex === -1) {
        return null;
      }
      if (crlfIndex === -1) {
        return { index: lfIndex, length: 2 };
      }
      if (lfIndex === -1) {
        return { index: crlfIndex, length: 4 };
      }
      return crlfIndex <= lfIndex
        ? { index: crlfIndex, length: 4 }
        : { index: lfIndex, length: 2 };
    };

    const processEventBlock = (block: string) => {
      if (!block) return;
<<<<<<< HEAD
      if (streamState.fallbackRequested) return;
=======
      if (isFallbackRequested()) return;
>>>>>>> d770356c
      const normalizedBlock = block.replace(/\r\n/g, "\n");
      const lines = normalizedBlock.split("\n");
      let currentEventName: string | undefined;
      const dataParts: string[] = [];

      for (const line of lines) {
        const trimmed = line.trim();
        if (!trimmed) continue;
        if (trimmed.startsWith(":")) {
          const comment = trimmed.slice(1).trim();
          bumpHeartbeatWatchdog();
          if (comment) {
            try {
              console.info("[SSE] comment", { comment });
            } catch {
              /* noop */
            }
          }
          continue;
        }
        if (trimmed.startsWith("event:")) {
          const declaredEvent = trimmed.slice(6).trim();
          currentEventName = declaredEvent || undefined;
          continue;
        }
        if (!trimmed.startsWith("data:")) continue;

        const dataIndex = line.indexOf("data:");
        const rawValue = dataIndex >= 0 ? line.slice(dataIndex + 5) : line.slice(5);
        const normalizedValue = rawValue.startsWith(" ") ? rawValue.slice(1) : rawValue;
        if (!normalizedValue.trim()) continue;
        dataParts.push(normalizedValue);
      }

      if (dataParts.length === 0) return;

      const payload = dataParts.join("\n");
      const payloadForParse = payload.trim();
      if (!payloadForParse) return;

      try {
        console.info("[SSE] event_data", {
          event: currentEventName ?? "message",
          data: payloadForParse,
        });
      } catch {
        /* noop */
      }

      processSseLine(payloadForParse, handlers, { eventName: currentEventName });
      if (fatalErrorState.current) return;
    };

    while (true) {
      loopIteration++;
      console.log(`[DEBUG] Loop iteração ${loopIteration}`);

      if (controller.signal.aborted) {
        console.log('[DEBUG] Loop abortado pelo controller.signal');
        break;
      }

      let chunk: ReadableStreamReadResult<Uint8Array>;
      try {
        if (initialChunk) {
          console.log('[DEBUG] Utilizando chunk pré-lido do teste', {
            done: initialChunk.done,
            hasValue: !!initialChunk.value,
            valueLength: initialChunk.value?.length,
          });
          chunk = initialChunk;
          initialChunk = null;
        } else {
          console.log('[DEBUG] Chamando reader.read()...');
          chunk = await reader.read();
          console.log('[DEBUG] reader.read() retornou:', {
            done: chunk.done,
            hasValue: !!chunk.value,
            valueLength: chunk.value?.length,
          });
        }
      } catch (error: any) {
        console.error('[DEBUG] reader.read() ERRO:', error);
        if (controller.signal.aborted || error?.name === "AbortError") {
          break;
        }
        handledReaderError = true;
        fatalErrorState.current =
          error instanceof Error ? error : new Error(String(error ?? "reader_error"));
        diag("reader_read_failed", {
          clientMessageId: normalizedClientId,
          message: fatalErrorState.current?.message,
        });
        try {
          setErroApi("Falha no stream, tente novamente");
        } catch {
          /* noop */
        }
        handleStreamDone(undefined, { reason: "reader_error" });
        break;
      }

      const { value, done } = chunk;
      if (done) {
        buffer += decoder.decode();
        while (true) {
          const delimiter = findEventDelimiter(buffer);
          if (!delimiter) break;
          const eventBlock = buffer.slice(0, delimiter.index);
          buffer = buffer.slice(delimiter.index + delimiter.length);
          processEventBlock(eventBlock);
          if (fatalErrorState.current) break;
        }
        if (!fatalErrorState.current && buffer) {
          processEventBlock(buffer);
          buffer = "";
        }
        break;
      }

      if (value) {
        buffer += decoder.decode(value, { stream: true });
        while (true) {
          const delimiter = findEventDelimiter(buffer);
          if (!delimiter) break;
          const eventBlock = buffer.slice(0, delimiter.index);
          buffer = buffer.slice(delimiter.index + delimiter.length);
          processEventBlock(eventBlock);
          if (fatalErrorState.current) break;
        }
      }

      if (fatalErrorState.current) break;
    }

    console.log('[DEBUG] ===== LOOP DE LEITURA FINALIZADO =====', {
      totalIterations: loopIteration,
    });

    if (fatalErrorState.current) {
      if (!handledReaderError) {
        throw fatalErrorState.current;
      }
      diag("reader_error_handled", {
        clientMessageId: normalizedClientId,
        message: fatalErrorState.current.message,
      });
    }

    if (!doneState.value && !controller.signal.aborted) {
      handleStreamDone();
    }

    return streamStats;
    })();
  } catch (error) {
    clearTypingWatchdog();
    inflightControllers.delete(normalizedClientId);
    throw error;
  }

  streamPromise.catch(async (error) => {
    startErrorTriggered = true;
    if (controller.signal.aborted) return;
    clearTypingWatchdog();
    clearWatchdog();
    if (activeStreamClientIdRef.current === clientMessageId) {
      streamActiveRef.current = false;
      try {
        console.debug('[DIAG] setStreamActive:before', {
          clientMessageId,
          value: false,
          phase: 'streamPromise:catch',
        });
      } catch {
        /* noop */
      }
      setStreamActive(false);
    }
<<<<<<< HEAD
    const fallbackAlreadyRequested = streamState.fallbackRequested;
    const canBeginFallback =
      !streamState.firstChunkDelivered && (fallbackAlreadyRequested || beginFallback("json_fallback"));
=======
    const fallbackAlreadyRequested = isFallbackRequested();
    const canBeginFallback =
      !firstChunkState.value && (fallbackAlreadyRequested || beginFallback("json_fallback"));
>>>>>>> d770356c
    let fallbackSucceeded = false;
    if (canBeginFallback) {
      abortSseForFallback("json_fallback");
      fallbackSucceeded = await runJsonFallbackRequest({
        reason: "json_fallback",
        logError: error,
      });
      if (fallbackSucceeded) {
        return;
      }
    }
    const message = error instanceof Error ? error.message : "Falha ao iniciar a resposta da Eco.";
    startErrorMessage = message;
    streamStats.clientFinishReason = "start_error";
    streamStats.status = "error";
    try {
      console.debug('[DIAG] setErroApi:before', {
        clientMessageId,
        value: message,
        phase: 'streamPromise:catch',
      });
    } catch {
      /* noop */
    }
    setErroApi(message);
    logSse("abort", {
      clientMessageId: normalizedClientId,
      reason: "start-error",
      message,
      source: "start",
    });
    delete streamTimersRef.current[normalizedClientId];
    try {
      console.debug('[DIAG] error', {
        clientMessageId,
        error: message,
        phase: 'start',
      });
    } catch {
      /* noop */
    }
    const assistantIdOnStartError =
      tracking.assistantByClientRef.current[clientMessageId] ??
      tracking.assistantByClientRef.current[normalizedClientId] ??
      activeAssistantIdRef.current ??
      ensureAssistantMessage(clientMessageId, undefined, { allowCreate: false });
    startErrorAssistantId = assistantIdOnStartError ?? startErrorAssistantId;
    const applyStartErrorPatch = () => {
      patchAssistantStartError(assistantIdOnStartError, message);
    };
    applyStartErrorPatch();
    try {
      if (typeof queueMicrotask === "function") {
        queueMicrotask(applyStartErrorPatch);
      } else {
        void Promise.resolve()
          .then(applyStartErrorPatch)
          .catch(() => {
            applyStartErrorPatch();
          });
      }
    } catch {
      try {
        applyStartErrorPatch();
      } catch {
        /* noop */
      }
    }
    if (assistantIdOnStartError) {
      removeEcoEntry(assistantIdOnStartError);
    }
  });

  streamPromise.finally(() => {
    clearTypingWatchdog();
    inflightControllers.delete(normalizedClientId);
    clearWatchdog();
    clearFallbackGuardTimer();
    triggerJsonFallback = null;
    const isCurrentClient = activeClientIdRef.current === clientMessageId;
    if (isCurrentClient && controllerRef.current === controller) {
      controllerRef.current = null;
    }
    let assistantId = tracking.assistantByClientRef.current[clientMessageId];
    delete streamTimersRef.current[normalizedClientId];

    const isActiveStream = activeStreamClientIdRef.current === clientMessageId;
    const wasAborted = controller.signal.aborted;

    if (isCurrentClient) {
      if (!wasAborted) {
        const finishReasonFromMeta =
          sharedContext.streamStats.finishReasonFromMeta ??
          (() => {
            const meta = sharedContext.streamStats.lastMeta;
            if (meta && typeof meta === "object" && !Array.isArray(meta)) {
              const record = meta as Record<string, unknown> & {
                finishReason?: unknown;
                finish_reason?: unknown;
                reason?: unknown;
              };
              const candidate = record.finishReason ?? record.finish_reason ?? record.reason;
              if (typeof candidate === "string") {
                const trimmed = candidate.trim();
                return trimmed ? trimmed : undefined;
              }
            }
            return undefined;
          })();
        const logPayload: Record<string, unknown> = {
          clientMessageId,
          assistantId: assistantId ?? null,
          streamId: streamStats.streamId ?? null,
          gotAnyChunk: streamStats.gotAnyChunk,
          aggregatedLength: streamStats.aggregatedLength,
        };
        if (finishReasonFromMeta !== undefined) {
          logPayload.finishReasonFromMeta = finishReasonFromMeta;
        }
        if (streamStats.clientFinishReason) {
          logPayload.clientFinishReason = streamStats.clientFinishReason;
        }
        try {
          console.info('[EcoStream] stream_completed', logPayload);
        } catch {
          /* noop */
        }
      }
      activeClientIdRef.current = null;
    } else {
      try {
        console.debug('[EcoStream] stream_final_ignored', { clientMessageId });
      } catch {
        /* noop */
      }
    }

    if (isActiveStream) {
      if (startErrorTriggered) {
        const assistantForError =
          startErrorAssistantId ??
          assistantId ??
          tracking.assistantByClientRef.current[clientMessageId] ??
          tracking.assistantByClientRef.current[normalizedClientId] ??
          sharedContext.activeAssistantIdRef.current;
        patchAssistantStartError(assistantForError, startErrorMessage ?? "Falha ao iniciar a resposta da Eco.");
      } else if (
        wasAborted &&
        !sharedContext.hasFirstChunkRef.current &&
        !startErrorTriggered &&
        streamStats.clientFinishReason !== "start_error"
      ) {
        registerNoContent("stream_aborted");
        const ensuredAssistantId = ensureAssistantForNoContent();
        if (ensuredAssistantId) {
          assistantId = ensuredAssistantId;
          sharedContext.activeAssistantIdRef.current = ensuredAssistantId;
        }
      }
      const closeReason = wasAborted ? "stream_aborted" : "stream_completed";
      try {
        console.info("[SSE] event_source_close:pre", {
          clientMessageId,
          reason: closeReason,
          timestamp: Date.now(),
        });
      } catch {
        /* noop */
      }
      session.finalize();
      try {
        console.info("[SSE] event_source_close", {
          clientMessageId,
          reason: closeReason,
          timestamp: Date.now(),
        });
      } catch {
        /* noop */
      }
      if (wasAborted && assistantId) {
        if (streamStats.status === "no_content") {
          patchAssistantNoContent(assistantId);
        } else {
          removeEcoEntry(assistantId);
        }
      }
      activity?.onDone?.();
      try {
        console.debug('[DIAG] done/abort', {
          clientMessageId,
          assistantMessageId: assistantId ?? null,
          reason: wasAborted ? 'stream_aborted' : 'stream_completed',
        });
      } catch {
        /* noop */
      }
    } else if (wasAborted && assistantId) {
      removeEcoEntry(assistantId);
      try {
        console.debug('[DIAG] done/abort', {
          clientMessageId,
          assistantMessageId: assistantId ?? null,
          reason: 'stream_aborted_inactive',
        });
      } catch {
        /* noop */
      }
    } else {
      try {
        console.debug('[DIAG] done/abort', {
          clientMessageId,
          assistantMessageId: assistantId ?? null,
          reason: 'stream_completed_inactive',
        });
      } catch {
        /* noop */
      }
    }
  });

  return streamPromise;
};
<|MERGE_RESOLUTION|>--- conflicted
+++ resolved
@@ -28,7 +28,6 @@
 import { setStreamActive } from "./streamStatus";
 import { NO_TEXT_ALERT_MESSAGE, showToast } from "../useEcoStream.helpers";
 import { buildAskEcoUrl } from "@/api/askEcoUrl";
-<<<<<<< HEAD
 import { getOrCreateGuestId, getOrCreateSessionId, rememberIdsFromResponse } from "@/utils/identity";
 import {
   onControl,
@@ -49,34 +48,6 @@
   | "network_error";
 
 const DEFAULT_STREAM_GUARD_TIMEOUT_MS = 15_000;
-=======
-import { rememberIdsFromResponse } from "@/utils/identity";
-
-import {
-  StreamSession,
-  StreamFallbackManager,
-  createSseWatchdogs,
-  resolveStreamGuardTimeoutMs,
-  abortControllerSafely,
-  TYPING_WATCHDOG_MS,
-  type StreamRunStats,
-  type EnsureAssistantMessageFn,
-  type RemoveEcoEntryFn,
-  type InteractionMapAction,
-  type StreamSharedContext,
-  type BeginStreamParams,
-  type CloseReason,
-} from "./session/StreamSession";
-
-export type {
-  StreamRunStats,
-  EnsureAssistantMessageFn,
-  RemoveEcoEntryFn,
-  InteractionMapAction,
-  StreamSharedContext,
-} from "./session/StreamSession";
-
->>>>>>> d770356c
 const FALLBACK_NO_CHUNK_REASONS = new Set<string>([
   "client_disconnect",
   "stream_aborted",
@@ -1287,7 +1258,6 @@
   const markPromptReadyWatchdog = () => {
     session.markPromptReadyWatchdog();
   };
-<<<<<<< HEAD
   let runJsonFallbackRequest: (
     options?: { reason?: string; logError?: unknown },
   ) => Promise<boolean> = async () => false;
@@ -1350,8 +1320,6 @@
       delete tracking.userTextByClientIdRef.current[activeId];
     }
   }
-=======
->>>>>>> d770356c
 
   const bumpFirstTokenWatchdog = () => {
     session.bumpFirstTokenWatchdog();
@@ -1580,7 +1548,6 @@
     streamStats,
   };
 
-<<<<<<< HEAD
   const clearFallbackGuardTimer = () => {
     if (!fallbackGuardTimer) return;
     try {
@@ -1688,8 +1655,6 @@
     }, guardTimeoutMs);
   };
 
-=======
->>>>>>> d770356c
   let requestPayload: Record<string, unknown> | null = null;
   let baseHeadersCache: Record<string, string> | null = null;
 
@@ -1809,7 +1774,6 @@
       }
       const shouldSkipFetchInTest = isTestEnv || isVitest;
 
-<<<<<<< HEAD
   runJsonFallbackRequest = async (options: {
     reason?: string;
     logError?: unknown;
@@ -1920,11 +1884,6 @@
     const tryJsonFallback = async (reason: string): Promise<boolean> => {
       if (!fallbackEnabled) return false;
       if (streamState.firstChunkDelivered) return false;
-=======
-  const tryJsonFallback = async (reason: string): Promise<boolean> => {
-      if (!fallbackEnabled) return false;
-      if (firstChunkState.value) return false;
->>>>>>> d770356c
       if (streamStats.gotAnyChunk) return false;
       if (activeStreamClientIdRef.current !== clientMessageId) return false;
       if (!streamActiveRef.current) return false;
@@ -2053,7 +2012,6 @@
       return toRecord(eventRecord?.payload) ?? undefined;
     };
 
-<<<<<<< HEAD
     const processChunkEvent = processChunk({
       controller,
       streamState,
@@ -2069,295 +2027,6 @@
       handleChunk,
       toRecord,
     });
-=======
-    const processChunkEvent = (index: number, delta: string, rawEvent: Record<string, unknown>) => {
-      if (controller.signal.aborted) return;
-      if (isFallbackRequested()) return;
-
-      const payloadRecord = extractPayloadRecord(rawEvent);
-      const records = buildRecordChain(rawEvent);
-
-      let effectiveDelta = typeof delta === "string" ? delta : "";
-      let trimmedDelta = effectiveDelta.trim();
-
-      if (!trimmedDelta) {
-        const fallbackText =
-          pickStringFromRecords(records, ["message", "detail", "reason", "warning", "warn"]) ??
-          (() => {
-            const payloadMessage =
-              typeof payloadRecord === "object" && payloadRecord
-                ? pickStringFromRecords([payloadRecord], ["message", "detail", "reason"])
-                : undefined;
-            return payloadMessage ?? undefined;
-          })();
-
-        const normalizedFallback = typeof fallbackText === "string" ? fallbackText.trim() : "";
-        if (normalizedFallback) {
-          const hasAlertFlag =
-            (rawEvent as { error?: unknown }).error === true ||
-            (rawEvent as { warn?: unknown }).warn === true ||
-            (rawEvent as { warning?: unknown }).warning === true ||
-            (payloadRecord as { error?: unknown })?.error === true ||
-            (payloadRecord as { warn?: unknown })?.warn === true ||
-            (payloadRecord as { warning?: unknown })?.warning === true;
-
-          effectiveDelta = hasAlertFlag ? `⚠️ ${normalizedFallback}` : normalizedFallback;
-          trimmedDelta = effectiveDelta.trim();
-        }
-      }
-
-      if (!trimmedDelta) {
-        bumpHeartbeatWatchdog();
-        return;
-      }
-
-      sharedContext.hasFirstChunkRef.current = true;
-      streamStats.gotAnyChunk = true;
-      streamStats.aggregatedLength += effectiveDelta.length;
-      if (!firstChunkDelivered) {
-        firstChunkState.value = true;
-        clearFallbackGuardTimer();
-        onFirstChunk?.();
-      } else {
-        clearFallbackGuardTimer();
-      }
-      bumpFirstTokenWatchdog();
-      try {
-        console.debug('[SSE] chunk', {
-          idx: index,
-          len: effectiveDelta.length,
-          sample: effectiveDelta.slice(0, 40),
-        });
-      } catch {
-        /* noop */
-      }
-      const metadataRecord =
-        toRecord(payloadRecord?.metadata) ?? toRecord((rawEvent as Record<string, unknown>)?.metadata);
-      const interactionId =
-        pickStringFromRecords(records, ["interaction_id", "interactionId", "interactionID"]) ?? undefined;
-      const messageId = pickStringFromRecords(records, ["message_id", "messageId", "id"]) ?? undefined;
-      const createdAt =
-        pickStringFromRecords(records, ["created_at", "createdAt", "timestamp"]) ?? undefined;
-
-      const chunk: EcoStreamChunk = {
-        index,
-        text: effectiveDelta,
-        interactionId,
-        messageId,
-        createdAt,
-        metadata: metadataRecord ?? undefined,
-        payload: payloadRecord ?? rawEvent,
-        isFirstChunk: index === 0,
-      };
-
-      handleChunk(chunk, sharedContext);
-    };
-
-    const handlePromptEvent = (rawEvent: Record<string, unknown>) => {
-      if (controller.signal.aborted) return;
-      if (isFallbackRequested()) return;
-      markPromptReadyWatchdog();
-      const records = buildRecordChain(rawEvent);
-      const interactionId =
-        pickStringFromRecords(records, ["interaction_id", "interactionId", "interactionID"]) ?? undefined;
-      const messageId = pickStringFromRecords(records, ["message_id", "messageId", "id"]) ?? undefined;
-      const createdAt =
-        pickStringFromRecords(records, ["created_at", "createdAt", "timestamp"]) ?? undefined;
-      const payloadRecord = extractPayloadRecord(rawEvent);
-
-      const promptEvent: EcoStreamPromptReadyEvent = {
-        interactionId,
-        messageId,
-        createdAt,
-        payload: payloadRecord ?? rawEvent,
-      };
-
-      diag("prompt_ready", {
-        clientMessageId: normalizedClientId,
-        interactionId: promptEvent.interactionId ?? null,
-        messageId: promptEvent.messageId ?? null,
-      });
-
-      handlePromptReady(promptEvent, sharedContext);
-    };
-
-    const handleControlEvent = (rawEvent: Record<string, unknown>) => {
-      if (controller.signal.aborted) return;
-      if (isFallbackRequested()) return;
-      const records = buildRecordChain(rawEvent);
-      const interactionId =
-        pickStringFromRecords(records, ["interaction_id", "interactionId", "interactionID"]) ?? undefined;
-      const messageId = pickStringFromRecords(records, ["message_id", "messageId", "id"]) ?? undefined;
-      const payloadRecord = extractPayloadRecord(rawEvent);
-      const name =
-        pickStringFromRecords([toRecord(rawEvent) ?? {}, payloadRecord ?? {}], ["name", "event", "type"]) ??
-        undefined;
-
-      const normalizedName =
-        typeof name === "string" ? name.trim().toLowerCase() : undefined;
-
-      const controlEvent: EcoStreamControlEvent = {
-        name,
-        interactionId,
-        messageId,
-        payload: payloadRecord ?? rawEvent,
-      };
-
-      bumpHeartbeatWatchdog();
-
-      if (normalizedName) {
-        diag("control_event", { name: normalizedName, clientMessageId: normalizedClientId });
-      }
-
-      handleControl(controlEvent, sharedContext);
-    };
-
-    const handleMessageEvent = (rawEvent: Record<string, unknown>) => {
-      if (controller.signal.aborted) return;
-      if (isFallbackRequested()) return;
-      const payloadRecord = extractPayloadRecord(rawEvent);
-      const records = buildRecordChain(rawEvent);
-      const directText =
-        pickStringFromRecords(records, ["text", "delta", "content"]) ??
-        (() => {
-          const collected = collectTexts(payloadRecord);
-          if (Array.isArray(collected) && collected.length > 0) {
-            return collected.join("");
-          }
-          return undefined;
-        })();
-      const normalized = typeof directText === "string" ? directText.trim() : "";
-      if (normalized) {
-        sharedContext.hasFirstChunkRef.current = true;
-        firstChunkState.value = true;
-        streamStats.gotAnyChunk = true;
-        clearFallbackGuardTimer();
-        bumpFirstTokenWatchdog();
-        return;
-      }
-      bumpHeartbeatWatchdog();
-    };
-
-    const handleStreamDone = (
-      rawEvent?: Record<string, unknown>,
-      options?: { reason?: string },
-    ) => {
-      clearTypingWatchdog();
-      if (controller.signal.aborted || doneReceived) return;
-      doneReceived = true;
-      clearWatchdog();
-
-      if (activeStreamClientIdRef.current === clientMessageId) {
-        streamActiveRef.current = false;
-        try {
-          console.debug('[DIAG] setStreamActive:before', {
-            clientMessageId,
-            value: false,
-            phase: 'handleStreamDone',
-          });
-        } catch {
-          /* noop */
-        }
-        setStreamActive(false);
-      }
-
-      const eventRecord = toRecord(rawEvent) ?? undefined;
-      const records = buildRecordChain(rawEvent);
-      const interactionId =
-        pickStringFromRecords(records, ["interaction_id", "interactionId", "interactionID"]) ?? undefined;
-      const messageId = pickStringFromRecords(records, ["message_id", "messageId", "id"]) ?? undefined;
-      const createdAt =
-        pickStringFromRecords(records, ["created_at", "createdAt", "timestamp"]) ?? undefined;
-      const clientMetaId =
-        pickStringFromRecords(records, ["client_message_id", "clientMessageId"]) ?? undefined;
-      const payloadRecord = extractPayloadRecord(rawEvent);
-      const eventMetaRecord = toRecord(eventRecord?.meta) ?? undefined;
-
-      const now = Date.now();
-      const metrics = streamTimersRef.current[normalizedClientId];
-      const totalMs = metrics ? now - metrics.startedAt : undefined;
-      const doneReason = (() => {
-        if (options?.reason) return options.reason;
-        if (rawEvent) {
-          if ((rawEvent as { done?: unknown }).done === true) {
-            return "done_message_compat";
-          }
-          return payloadRecord ? "server-done" : "server-done-empty";
-        }
-        return "missing-event";
-      })();
-      streamStats.timing = {
-        startedAt: metrics?.startedAt ?? streamStats.timing?.startedAt,
-        firstChunkAt: metrics?.firstChunkAt ?? streamStats.timing?.firstChunkAt,
-        totalMs,
-      };
-      if (
-        !sharedContext.hasFirstChunkRef.current &&
-        (doneReason === "done_message_compat" || doneReason === "stream_aborted")
-      ) {
-        registerNoContent(doneReason);
-      }
-      logSse("done", { clientMessageId: normalizedClientId, totalMs, reason: doneReason });
-      delete streamTimersRef.current[normalizedClientId];
-
-      const ensureMeta: EnsureAssistantEventMeta = {
-        interactionId: interactionId ?? null,
-        messageId: messageId ?? null,
-        message_id: messageId ?? null,
-        clientMessageId: clientMetaId ?? null,
-        client_message_id: clientMetaId ?? null,
-        createdAt: createdAt ?? null,
-      };
-
-      const doneMetaRecord =
-        toRecord(payloadRecord?.meta) ??
-        toRecord(payloadRecord?.metadata) ??
-        eventMetaRecord ??
-        toRecord(eventRecord?.metadata) ??
-        toRecord(payloadRecord);
-      if (doneMetaRecord) {
-        applyMetaToStreamStats(sharedContext.streamStats, doneMetaRecord);
-      } else if (eventMetaRecord) {
-        applyMetaToStreamStats(sharedContext.streamStats, eventMetaRecord);
-      } else {
-        const finishReasonFallback =
-          extractFinishReasonFromMeta(eventRecord) ??
-          extractFinishReasonFromMeta(payloadRecord);
-        if (finishReasonFallback) {
-          sharedContext.streamStats.finishReasonFromMeta = finishReasonFallback;
-        }
-      }
-
-      const finishReasonNormalized = (() => {
-        const finishReason = sharedContext.streamStats.finishReasonFromMeta;
-        if (typeof finishReason === "string") {
-          const trimmed = finishReason.trim().toLowerCase();
-          return trimmed || undefined;
-        }
-        return undefined;
-      })();
-      const endedBeforeFirstChunk = !sharedContext.streamStats.gotAnyChunk;
-      const serverReportedClientDisconnect = finishReasonNormalized === "client_disconnect";
-      if (endedBeforeFirstChunk && serverReportedClientDisconnect) {
-        try {
-          console.warn("[DIAG] server_reported_client_disconnect", {
-            clientMessageId,
-            totalMs,
-            finishReason: sharedContext.streamStats.finishReasonFromMeta ?? null,
-          });
-        } catch {
-          /* noop */
-        }
-        registerNoContent("client_disconnect");
-        const ensuredAssistantId = ensureAssistantForNoContent(ensureMeta);
-        if (ensuredAssistantId) {
-          activeAssistantIdRef.current = ensuredAssistantId;
-        }
-      }
-
-      const assistantId = ensureAssistantMessage(clientMessageId, ensureMeta);
-      if (!assistantId) return;
->>>>>>> d770356c
 
     const handlePromptEvent = onPromptReady({
       controller,
@@ -2444,7 +2113,6 @@
       handleStreamDone(undefined, { reason });
     };
 
-<<<<<<< HEAD
     const handleErrorEvent = onError({
       bumpHeartbeatWatchdog,
       buildRecordChain,
@@ -2461,106 +2129,6 @@
       extractText,
       toRecord,
     });
-=======
-    session.setWatchdogTimeoutHandler(onWatchdogTimeout);
-
-    fallbackManager = new StreamFallbackManager({
-      session,
-      sharedContext,
-      streamStats,
-      guardTimeoutMs,
-      fallbackEnabled,
-      logSse,
-      setDigitando,
-      setErroApi,
-      diag,
-      registerNoContent,
-      tracking,
-      streamActiveRef,
-      activeStreamClientIdRef,
-      clearWatchdog,
-      resolveAbortReason,
-      baseHeaders,
-      getRequestPayload: () => requestPayload,
-      handleChunk,
-      handleStreamDone,
-      firstChunkState,
-    });
-
-    fallbackManager.initializeTypingWatchdog(() => {
-      try {
-        console.warn('[SSE] typing_watchdog_timeout', {
-          clientMessageId: normalizedClientId,
-          timeoutMs: TYPING_WATCHDOG_MS,
-        });
-      } catch {
-        /* noop */
-      }
-      try {
-        setDigitando(false);
-      } catch {
-        /* noop */
-      }
-      try {
-        setErroApi((previous) => {
-          if (typeof previous === "string" && previous.trim().length > 0) {
-            return previous;
-          }
-          return "Tempo limite atingido. Tente novamente.";
-        });
-      } catch {
-        /* noop */
-      }
-      try {
-        logSse('abort', {
-          clientMessageId: normalizedClientId,
-          reason: 'typing_watchdog',
-          source: 'typing-watchdog',
-          timeoutMs: TYPING_WATCHDOG_MS,
-        });
-      } catch {
-        /* noop */
-      }
-    });
-
-  const handleErrorEvent = (rawEvent: Record<string, unknown>) => {
-      bumpHeartbeatWatchdog();
-      const records = buildRecordChain(rawEvent);
-      const reasonRaw =
-        pickStringFromRecords(records, ["reason", "error", "code", "type"]) ?? undefined;
-      const normalizedReason = typeof reasonRaw === "string" ? reasonRaw.trim().toLowerCase() : undefined;
-
-      if (normalizedReason === "internal_error") {
-        const assistantId = tracking.assistantByClientRef.current[clientMessageId];
-        const currentEntry = assistantId
-          ? replyState.ecoReplyStateRef.current[assistantId]
-          : undefined;
-        const nextIndex = typeof currentEntry?.chunkIndexMax === "number"
-          ? currentEntry.chunkIndexMax + 1
-          : 0;
-        const messageText = "⚠️ Ocorreu um erro interno. Tente novamente.";
-        const syntheticEvent: Record<string, unknown> = {
-          ...rawEvent,
-          error: true,
-          text: messageText,
-          delta: messageText,
-          message: messageText,
-          payload: {
-            ...(toRecord((rawEvent as { payload?: unknown }).payload) ?? {}),
-            error: true,
-            text: messageText,
-            delta: messageText,
-            message: messageText,
-          },
-        };
-        processChunkEvent(nextIndex, messageText, syntheticEvent);
-        sharedContext.streamStats.clientFinishReason = "internal_error";
-        diag("stream_error_internal", { clientMessageId: normalizedClientId });
-        handleStreamDone(undefined, { reason: "internal_error" });
-        fatalError = null;
-        return;
-      }
->>>>>>> d770356c
 
     };
 
@@ -2706,11 +2274,7 @@
 
     const processEventBlock = (block: string) => {
       if (!block) return;
-<<<<<<< HEAD
       if (streamState.fallbackRequested) return;
-=======
-      if (isFallbackRequested()) return;
->>>>>>> d770356c
       const normalizedBlock = block.replace(/\r\n/g, "\n");
       const lines = normalizedBlock.split("\n");
       let currentEventName: string | undefined;
@@ -2890,15 +2454,9 @@
       }
       setStreamActive(false);
     }
-<<<<<<< HEAD
     const fallbackAlreadyRequested = streamState.fallbackRequested;
     const canBeginFallback =
       !streamState.firstChunkDelivered && (fallbackAlreadyRequested || beginFallback("json_fallback"));
-=======
-    const fallbackAlreadyRequested = isFallbackRequested();
-    const canBeginFallback =
-      !firstChunkState.value && (fallbackAlreadyRequested || beginFallback("json_fallback"));
->>>>>>> d770356c
     let fallbackSucceeded = false;
     if (canBeginFallback) {
       abortSseForFallback("json_fallback");
