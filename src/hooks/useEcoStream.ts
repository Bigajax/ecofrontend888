--- conflicted
+++ resolved
@@ -172,11 +172,6 @@
 
         const salvarMensagemPromise: Promise<string | null> = shouldPersist
           ? salvarMensagem({
-<<<<<<< HEAD
-              usuario_id: authUserId as string,
-=======
-              usuario_id: userId as string,
->>>>>>> 598ed5de
               conteudo: trimmed,
               sentimento: '',
               salvar_memoria: true,
