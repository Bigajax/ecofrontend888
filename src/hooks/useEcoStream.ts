// src/hooks/useEcoStream.ts
import { Dispatch, SetStateAction, useCallback, useEffect, useRef, useState } from "react";
import { v4 as uuidv4 } from "uuid";

import { normalizeStreamText, startEcoStream, type EcoStreamChunk } from "../api/ecoStream";
import type { Message as ChatMessageType, UpsertMessageOptions } from "../contexts/ChatContext";
import { sanitizeText } from "../utils/sanitizeText";

interface UseEcoStreamOptions {
  messages?: ChatMessageType[];
  upsertMessage?: (message: ChatMessageType, options?: UpsertMessageOptions) => void;
  setMessages: Dispatch<SetStateAction<ChatMessageType[]>>;
  userId?: string;
  userName?: string;
  sessionId?: string;
  scrollToBottom?: (smooth?: boolean) => void;
  isAtBottom?: boolean;
  guestId?: string;
  isGuest?: boolean;
  onUnauthorized?: () => void;
  activity?: { onSend?: () => void; onDone?: () => void };
  interactionCacheDispatch?: (action: InteractionMapAction) => void;
}

type InteractionMapAction = {
  type: "updateInteractionMap";
  clientId: string;
  interaction_id: string;
};

const toRecord = (value: unknown): Record<string, unknown> | undefined => {
  if (!value || typeof value !== "object") return undefined;
  return value as Record<string, unknown>;
};

const toCleanString = (value: unknown): string | undefined => {
  if (typeof value === "string") {
    const trimmed = value.trim();
    return trimmed.length > 0 ? trimmed : undefined;
  }
  if (typeof value === "number" && Number.isFinite(value)) {
    return String(value);
  }
  return undefined;
};

const toNumber = (value: unknown): number | undefined => {
  if (typeof value === "number" && Number.isFinite(value)) {
    return value;
  }
  if (typeof value === "string") {
    const trimmed = value.trim();
    if (!trimmed) return undefined;
    const parsed = Number(trimmed);
    if (Number.isFinite(parsed)) return parsed;
  }
  return undefined;
};

const toStringArray = (value: unknown): string[] | undefined => {
  if (Array.isArray(value)) {
    const normalized = value
      .map((item) => toCleanString(item))
      .filter((item): item is string => Boolean(item));
    if (normalized.length === 0) return undefined;
    return Array.from(new Set(normalized));
  }
  const str = toCleanString(value);
  if (!str) return undefined;
  const parts = str
    .split(/[,\s]+/)
    .map((item) => item.trim())
    .filter(Boolean);
  if (parts.length === 0) return undefined;
  return Array.from(new Set(parts));
};

const collectCandidates = (
  records: Array<Record<string, unknown> | undefined>,
  keys: string[],
): unknown[] => {
  const results: unknown[] = [];
  for (const record of records) {
    if (!record) continue;
    for (const key of keys) {
      if (key in record) {
        const value = record[key];
        if (value !== undefined && value !== null) {
          results.push(value);
        }
      }
    }
  }
  return results;
};

const pickStringFromRecords = (
  records: Array<Record<string, unknown> | undefined>,
  keys: string[],
): string | undefined => {
  const candidates = collectCandidates(records, keys);
  for (const candidate of candidates) {
    const normalized = toCleanString(candidate);
    if (normalized) return normalized;
  }
  return undefined;
};

const pickNumberFromRecords = (
  records: Array<Record<string, unknown> | undefined>,
  keys: string[],
): number | undefined => {
  const candidates = collectCandidates(records, keys);
  for (const candidate of candidates) {
    const normalized = toNumber(candidate);
    if (typeof normalized === "number") return normalized;
  }
  return undefined;
};

const pickStringArrayFromRecords = (
  records: Array<Record<string, unknown> | undefined>,
  keys: string[],
): string[] | undefined => {
  for (const record of records) {
    if (!record) continue;
    for (const key of keys) {
      if (!(key in record)) continue;
      const normalized = toStringArray(record[key]);
      if (normalized && normalized.length > 0) {
        return normalized;
      }
    }
  }
  return undefined;
};

const extractSummaryRecord = (payload: unknown): Record<string, unknown> | undefined => {
  const record = toRecord(payload);
  if (!record) return undefined;
  const candidates = [
    toRecord(record.summary),
    toRecord((record.response as Record<string, unknown> | undefined)?.summary),
    toRecord((record.metadata as Record<string, unknown> | undefined)?.summary),
    toRecord((record.context as Record<string, unknown> | undefined)?.summary),
  ];
  for (const candidate of candidates) {
    if (candidate) return candidate;
  }
  return undefined;
};

interface EcoReplyState {
  [assistantMessageId: string]: { text: string; chunkIndexMax: number };
}

export const useEcoStream = ({
  upsertMessage,
  setMessages,
  userId,
  userName,
  scrollToBottom,
  guestId,
  isGuest = false,
  activity,
  interactionCacheDispatch,
}: UseEcoStreamOptions) => {
  const [digitando, setDigitando] = useState(false);
  const [isSending, setIsSending] = useState(false);
  const [erroApi, setErroApi] = useState<string | null>(null);

  const controllersRef = useRef<Record<string, AbortController>>({});
  const activeStreamClientIdRef = useRef<string | null>(null);
  const activeAssistantIdRef = useRef<string | null>(null);
  const [ecoReplyByAssistantId, setEcoReplyByAssistantId] = useState<EcoReplyState>({});
  const ecoReplyStateRef = useRef<EcoReplyState>({});
  const assistantByClientRef = useRef<Record<string, string>>({});
  const clientByAssistantRef = useRef<Record<string, string>>({});

  useEffect(() => {
    ecoReplyStateRef.current = ecoReplyByAssistantId;
  }, [ecoReplyByAssistantId]);

  useEffect(() => {
    return () => {
      Object.values(controllersRef.current).forEach((controller) => {
        try {
          controller.abort();
        } catch {
          /* noop */
        }
      });
      controllersRef.current = {};
      activeStreamClientIdRef.current = null;
      activeAssistantIdRef.current = null;
    };
  }, []);

  const removeEcoEntry = useCallback((assistantMessageId?: string | null) => {
    if (!assistantMessageId) return;
    setEcoReplyByAssistantId((prev) => {
      if (!(assistantMessageId in prev)) return prev;
      const next = { ...prev };
      delete next[assistantMessageId];
      ecoReplyStateRef.current = next;
      return next;
    });

    const clientMessageId = clientByAssistantRef.current[assistantMessageId];
    if (clientMessageId) {
      delete clientByAssistantRef.current[assistantMessageId];
      if (assistantByClientRef.current[clientMessageId] === assistantMessageId) {
        delete assistantByClientRef.current[clientMessageId];
      }
    }
  }, []);

  /**
   * Garante a existência/atualização da mensagem da Eco (bolha de resposta).
   * - Cria com status "streaming" quando necessário (no prompt_ready).
   * - Atualiza IDs (interaction/message) assim que o servidor os fornece.
   */
  const ensureAssistantMessage = useCallback(
    (
      clientMessageId: string,
      event?: { interactionId?: string | null; messageId?: string | null; createdAt?: string | null },
    ): string | undefined => {
      if (!clientMessageId) return undefined;
      const normalizedClientId = clientMessageId.trim();
      if (!normalizedClientId) return undefined;

      const normalizeString = (value?: string | null): string => (typeof value === "string" ? value.trim() : "");
      const normalizeTimestamp = (value?: string | null): string | undefined => {
        const trimmed = normalizeString(value);
        return trimmed || undefined;
      };

      const incomingInteractionId = normalizeString(event?.interactionId);
      const incomingMessageId = normalizeString(event?.messageId);
      const existingAssistantId = assistantByClientRef.current[normalizedClientId];
      const candidateId = incomingInteractionId || incomingMessageId || existingAssistantId;
      const resolvedAssistantId = candidateId || uuidv4();

      const ensureReplyEntry = (assistantId: string) => {
        if (!assistantId) return;
        if (!ecoReplyStateRef.current[assistantId]) {
          setEcoReplyByAssistantId((prev) => {
            if (prev[assistantId]) return prev;
            const next: EcoReplyState = { ...prev, [assistantId]: { text: "", chunkIndexMax: -1 } };
            ecoReplyStateRef.current = next;
            return next;
          });
        }
      };

      const upgradeAssistantIdIfNeeded = (oldId: string, newId: string) => {
        if (!oldId || !newId || oldId === newId) return newId;

        assistantByClientRef.current[normalizedClientId] = newId;
        clientByAssistantRef.current[newId] = normalizedClientId;
        if (clientByAssistantRef.current[oldId] === normalizedClientId) {
          delete clientByAssistantRef.current[oldId];
        }

        setEcoReplyByAssistantId((prev) => {
          const previousEntry = prev[oldId];
          if (!previousEntry) return prev;
          const nextState: EcoReplyState = { ...prev, [newId]: previousEntry };
          delete nextState[oldId];
          ecoReplyStateRef.current = nextState;
          return nextState;
        });

        const updatedAt = new Date().toISOString();
        const createdAt = normalizeTimestamp(event?.createdAt) ?? updatedAt;
        const resolvedMessageId = incomingMessageId || newId;

        setMessages((prevMessages) =>
          prevMessages.map((message) => {
            if (message.id === oldId || message.interaction_id === oldId || message.interactionId === oldId) {
              return {
                ...message,
                id: newId,
                interaction_id: newId,
                interactionId: newId,
                client_message_id: normalizedClientId,
                clientMessageId: normalizedClientId,
                message_id: resolvedMessageId || message.message_id || undefined,
                updatedAt,
                createdAt: message.createdAt ?? createdAt,
                streaming: true,
                status: "streaming",
              };
            }
            return message;
          }),
        );

        ensureReplyEntry(newId);
        return newId;
      };

      if (existingAssistantId) {
        if (incomingInteractionId && existingAssistantId !== incomingInteractionId) {
          return upgradeAssistantIdIfNeeded(existingAssistantId, incomingInteractionId);
        }
        assistantByClientRef.current[normalizedClientId] = existingAssistantId;
        if (!clientByAssistantRef.current[existingAssistantId]) {
          clientByAssistantRef.current[existingAssistantId] = normalizedClientId;
        }
        ensureReplyEntry(existingAssistantId);

        // hidrata IDs se chegarem depois
        if (incomingMessageId || incomingInteractionId) {
          setMessages((prev) =>
            prev.map((m) =>
              m.id === existingAssistantId || m.interaction_id === existingAssistantId || m.interactionId === existingAssistantId
                ? {
                    ...m,
                    message_id: incomingMessageId || m.message_id,
                    interaction_id: incomingInteractionId || m.interaction_id || existingAssistantId,
                    interactionId: incomingInteractionId || m.interactionId || existingAssistantId,
                  }
                : m,
            ),
          );
        }
        return existingAssistantId;
      }

      // cria nova bolha da Eco (streaming)
      assistantByClientRef.current[normalizedClientId] = resolvedAssistantId;
      clientByAssistantRef.current[resolvedAssistantId] = normalizedClientId;
      ensureReplyEntry(resolvedAssistantId);

      const createdAt = normalizeTimestamp(event?.createdAt) ?? new Date().toISOString();
      const resolvedMessageId = incomingMessageId || resolvedAssistantId;

<<<<<<< HEAD
      const assistantMessage: ChatMessageType = {
        id: resolvedAssistantId,
        client_message_id: normalizedClientId,
        clientMessageId: normalizedClientId,
        sender: "eco",
        role: "assistant",
        content: "",
        text: "",
        streaming: true,
        status: "streaming",
        interaction_id: resolvedAssistantId,
        interactionId: resolvedAssistantId,
        message_id: resolvedMessageId || undefined,
        createdAt,
        updatedAt: createdAt,
      };

      if (upsertMessage) {
        upsertMessage(assistantMessage, {
          allowContentUpdate: true,
          patchSource: "stream_init",
        });
      } else {
        setMessages((prevMessages) => {
          const alreadyExists = prevMessages.some(
            (message) =>
              message.id === resolvedAssistantId ||
              message.interaction_id === resolvedAssistantId ||
              message.interactionId === resolvedAssistantId,
          );
          if (alreadyExists) {
            return prevMessages;
          }
          return [...prevMessages, assistantMessage];
        });
      }
=======
      setMessages((prevMessages) => {
        const alreadyExists = prevMessages.some(
          (message) =>
            message.id === resolvedAssistantId ||
            message.interaction_id === resolvedAssistantId ||
            message.interactionId === resolvedAssistantId,
        );
        if (alreadyExists) return prevMessages;

        const assistantMessage: ChatMessageType = {
          id: resolvedAssistantId,
          client_message_id: normalizedClientId,
          clientMessageId: normalizedClientId,
          sender: "eco",
          role: "assistant",
          content: "",
          text: "",
          streaming: true,
          status: "streaming",
          interaction_id: resolvedAssistantId,
          interactionId: resolvedAssistantId,
          message_id: resolvedMessageId || undefined,
          createdAt,
          updatedAt: createdAt,
        };
        return [...prevMessages, assistantMessage];
      });
>>>>>>> a8f11d14

      return resolvedAssistantId;
    },
    [setMessages, upsertMessage],
  );

  const applyChunkToMessages = useCallback(
    (clientMessageId: string, chunk: EcoStreamChunk) => {
      if (typeof chunk.index !== "number") return;

      const assistantId = ensureAssistantMessage(clientMessageId, {
        interactionId: chunk.interactionId,
        messageId: chunk.messageId,
        createdAt: chunk.createdAt,
      });
      if (!assistantId) return;

      activeAssistantIdRef.current = assistantId;

      const currentEntry = ecoReplyStateRef.current[assistantId] ?? { text: "", chunkIndexMax: -1 };
      if (chunk.index <= currentEntry.chunkIndexMax) return;

      const appended = typeof chunk.text === "string" ? chunk.text : "";
      const nextEntry = {
        chunkIndexMax: chunk.index,
        text: normalizeStreamText(`${currentEntry.text}${appended}`),
      };

      

      setEcoReplyByAssistantId((prev) => {
        const existing = prev[assistantId] ?? { text: "", chunkIndexMax: -1 };
        if (chunk.index <= existing.chunkIndexMax) return prev;
        const nextState: EcoReplyState = { ...prev, [assistantId]: nextEntry };
        ecoReplyStateRef.current = nextState;
        return nextState;
      });

      const updatedAt = new Date().toISOString();
<<<<<<< HEAD

      if (upsertMessage) {
        const chunkPatch: ChatMessageType = {
          id: assistantId,
          client_message_id: clientMessageId,
          clientMessageId,
          sender: "eco",
          role: "assistant",
          content: nextEntry.text,
          text: nextEntry.text,
          streaming: true,
          status: "streaming",
          interaction_id: assistantId,
          interactionId: assistantId,
          updatedAt,
        };
        if (chunk.messageId) {
          chunkPatch.message_id = chunk.messageId;
        }
        upsertMessage(chunkPatch, {
          allowContentUpdate: true,
          patchSource: "stream_chunk",
        });
      } else {
        setMessages((prevMessages) => {
          let updated = false;
          const mapped = prevMessages.map((message) => {
            if (
              message.id === assistantId ||
              message.interaction_id === assistantId ||
              message.interactionId === assistantId
            ) {
              updated = true;
              return {
                ...message,
                content: nextEntry.text,
                text: nextEntry.text,
                updatedAt,
                streaming: true,
                status: message.status === "done" ? "done" : "streaming",
              };
            }
            return message;
          });
          if (updated) {
            return mapped;
=======
      setMessages((prevMessages) =>
        prevMessages.map((message) => {
          if (message.id === assistantId || message.interaction_id === assistantId || message.interactionId === assistantId) {
            return {
              ...message,
              content: nextEntry.text,
              text: nextEntry.text,
              updatedAt,
              streaming: true,
              status: message.status === "done" ? "done" : "streaming",
              // hidrata IDs se chegarem durante chunks
              message_id: chunk.messageId || message.message_id,
              interaction_id: chunk.interactionId || message.interaction_id || assistantId,
              interactionId: chunk.interactionId || message.interactionId || assistantId,
            };
>>>>>>> a8f11d14
          }

          const normalizedClientId =
            typeof clientMessageId === "string"
              ? clientMessageId.trim() || undefined
              : undefined;
          const fallbackMessage: ChatMessageType = {
            id: assistantId,
            client_message_id: normalizedClientId,
            clientMessageId: normalizedClientId,
            sender: "eco",
            role: "assistant",
            content: nextEntry.text,
            text: nextEntry.text,
            streaming: true,
            status: "streaming",
            interaction_id: assistantId,
            interactionId: assistantId,
            message_id: chunk.messageId ?? assistantId,
            createdAt: updatedAt,
            updatedAt,
          };

          return [...mapped, fallbackMessage];
        });
      }
    },
    [ensureAssistantMessage, setMessages, upsertMessage],
  );

  const beginStream = useCallback(
    (history: ChatMessageType[], userMessage: ChatMessageType, systemHint?: string) => {
      const clientMessageId = userMessage.id;
      if (!clientMessageId) return;

      // encerra stream anterior, se houver
      const activeId = activeStreamClientIdRef.current;
      if (activeId && activeId !== clientMessageId) {
        const activeController = controllersRef.current[activeId];
        if (activeController) {
          try {
            activeController.abort();
          } catch {
            /* noop */
          }
          delete controllersRef.current[activeId];
        }
      }

      const controller = new AbortController();
      controllersRef.current[clientMessageId] = controller;
      activeStreamClientIdRef.current = clientMessageId;
      activeAssistantIdRef.current = null;

      setDigitando(true);

      const streamPromise = startEcoStream({
        history,
        clientMessageId,
        systemHint,
        userId,
        userName,
        guestId,
        isGuest,
        signal: controller.signal,
        onPromptReady: (event) => {
          if (controller.signal.aborted) return;

          // cria/atualiza bolha da Eco já no prompt_ready
          const assistantId = ensureAssistantMessage(clientMessageId, {
            interactionId: event?.interactionId,
            messageId: event?.messageId,
            createdAt: event?.createdAt,
          });
          if (assistantId) {
            activeAssistantIdRef.current = assistantId;
            const timestamp = typeof event?.createdAt === "string" ? event.createdAt.trim() : undefined;
            const updatedAt = timestamp || new Date().toISOString();

            setMessages((prevMessages) =>
              prevMessages.map((message) => {
                if (message.id === assistantId || message.interaction_id === assistantId || message.interactionId === assistantId) {
                  return {
                    ...message,
                    streaming: true,
                    status: "streaming",
                    updatedAt,
                    createdAt: message.createdAt ?? updatedAt,
                    // hidrata IDs se só chegaram agora
                    message_id: event?.messageId || message.message_id,
                    interaction_id: event?.interactionId || message.interaction_id || assistantId,
                    interactionId: event?.interactionId || message.interactionId || assistantId,
                  };
                }
                return message;
              }),
            );
          }
        },
        onChunk: (chunk) => {
          if (controller.signal.aborted) return;
          applyChunkToMessages(clientMessageId, chunk);
        },
        onDone: (event) => {
          if (controller.signal.aborted) return;

          const assistantId = ensureAssistantMessage(clientMessageId, {
            interactionId: event?.interactionId,
            messageId: event?.messageId,
            createdAt: event?.createdAt,
          });
          if (!assistantId) return;

          activeAssistantIdRef.current = assistantId;

          const timestamp = typeof event?.createdAt === "string" ? event.createdAt.trim() : undefined;
          const updatedAt = timestamp || new Date().toISOString();
          const donePayload = event?.payload;
          const payloadRecord = toRecord(donePayload);
          const summaryRecord = extractSummaryRecord(donePayload);
          const responseRecord = toRecord(payloadRecord?.response);
          const metadataRecord = toRecord(payloadRecord?.metadata);
          const contextRecord = toRecord(payloadRecord?.context);
          const recordSources = [
            summaryRecord,
            responseRecord,
            metadataRecord,
            contextRecord,
            payloadRecord,
          ];

          const metadata =
            payloadRecord?.metadata !== undefined
              ? (payloadRecord?.metadata as unknown)
              : payloadRecord?.response !== undefined
              ? (payloadRecord?.response as unknown)
              : undefined;

<<<<<<< HEAD
          const interactionFromSummary = pickStringFromRecords(recordSources, [
            "interaction_id",
            "interactionId",
            "interactionID",
          ]);
          const fallbackInteractionFromIds = pickStringFromRecords(recordSources, [
            "id",
            "message_id",
            "messageId",
          ]);
          const eventInteractionId = toCleanString(event?.interactionId);
          const resolvedInteractionId =
            interactionFromSummary ??
            eventInteractionId ??
            fallbackInteractionFromIds ??
            assistantId;

          const resolvedMessageId =
            pickStringFromRecords(recordSources, ["message_id", "messageId", "id"]) ??
            toCleanString(event?.messageId);

          const latencyCandidate = pickNumberFromRecords(recordSources, [
            "latency_ms",
            "latencyMs",
          ]);
          const normalizedLatency =
            typeof latencyCandidate === "number"
              ? Math.max(0, Math.round(latencyCandidate))
              : undefined;

          const moduleCombo = pickStringArrayFromRecords(recordSources, [
            "module_combo",
            "moduleCombo",
            "modules",
            "selected_modules",
            "selectedModules",
          ]);
          const promptHash = pickStringFromRecords(recordSources, [
            "prompt_hash",
            "promptHash",
          ]);
          const ecoScore = pickNumberFromRecords(recordSources, [
            "eco_score",
            "ecoScore",
          ]);

          const patch: ChatMessageType = {
            id: assistantId,
            streaming: false,
            status: "done",
            updatedAt,
          };

          if (metadata !== undefined) {
            patch.metadata = metadata;
          }
          if (donePayload !== undefined) {
            patch.donePayload = donePayload;
          }
          if (resolvedInteractionId) {
            patch.interaction_id = resolvedInteractionId;
            patch.interactionId = resolvedInteractionId;
          }
          if (resolvedMessageId) {
            patch.message_id = resolvedMessageId;
          }
          if (typeof normalizedLatency === "number") {
            patch.latencyMs = normalizedLatency;
          }
          if (moduleCombo && moduleCombo.length > 0) {
            patch.module_combo = moduleCombo;
          }
          if (promptHash) {
            patch.prompt_hash = promptHash;
          }
          if (typeof ecoScore === "number" && Number.isFinite(ecoScore)) {
            patch.eco_score = ecoScore;
          }

          const allowedKeys = [
            "status",
            "streaming",
            "updatedAt",
            "metadata",
            "donePayload",
            "interaction_id",
            "interactionId",
            "message_id",
            "latencyMs",
            "module_combo",
            "prompt_hash",
            "eco_score",
          ];

          if (upsertMessage) {
            upsertMessage(patch, { patchSource: "stream_done", allowedKeys });
          } else {
            setMessages((prevMessages) =>
              prevMessages.map((message) => {
                if (
                  message.id === assistantId ||
                  message.interaction_id === assistantId ||
                  message.interactionId === assistantId
                ) {
                  const nextMessage: ChatMessageType = {
                    ...message,
                    streaming: false,
                    status: "done",
                    updatedAt,
                  };
                  if (metadata !== undefined) {
                    nextMessage.metadata = metadata;
                  }
                  if (donePayload !== undefined) {
                    nextMessage.donePayload = donePayload;
                  }
                  if (resolvedInteractionId) {
                    nextMessage.interaction_id = resolvedInteractionId;
                    nextMessage.interactionId = resolvedInteractionId;
                  }
                  if (resolvedMessageId) {
                    nextMessage.message_id = resolvedMessageId;
                  }
                  if (typeof normalizedLatency === "number") {
                    nextMessage.latencyMs = normalizedLatency;
                  }
                  if (moduleCombo && moduleCombo.length > 0) {
                    nextMessage.module_combo = moduleCombo;
                  }
                  if (promptHash) {
                    nextMessage.prompt_hash = promptHash;
                  }
                  if (typeof ecoScore === "number" && Number.isFinite(ecoScore)) {
                    nextMessage.eco_score = ecoScore;
                  }
                  return nextMessage;
                }
                return message;
              }),
            );
          }

          const normalizedClientId =
            typeof clientMessageId === "string" ? clientMessageId.trim() : "";
          if (
            interactionCacheDispatch &&
            normalizedClientId &&
            resolvedInteractionId &&
            typeof resolvedInteractionId === "string"
          ) {
            interactionCacheDispatch({
              type: "updateInteractionMap",
              clientId: normalizedClientId,
              interaction_id: resolvedInteractionId,
            });
          }
=======
          // finaliza mensagem e hidrata IDs para feedback/bandits
          setMessages((prevMessages) =>
            prevMessages.map((message) => {
              if (message.id === assistantId || message.interaction_id === assistantId || message.interactionId === assistantId) {
                return {
                  ...message,
                  streaming: false,
                  status: "done",
                  updatedAt,
                  metadata: metadata ?? message.metadata,
                  donePayload: donePayload ?? message.donePayload,
                  message_id: event?.messageId || message.message_id,
                  interaction_id: event?.interactionId || message.interaction_id || assistantId,
                  interactionId: event?.interactionId || message.interactionId || assistantId,
                };
              }
              return message;
            }),
          );
>>>>>>> a8f11d14

          removeEcoEntry(assistantId);
        },
        onError: (error) => {
          if (controller.signal.aborted) return;
          const message = error instanceof Error ? error.message : "Não foi possível concluir a resposta da Eco.";
          setErroApi(message);
        },
      });

      streamPromise.catch((error) => {
        if (controller.signal.aborted) return;
        const message = error instanceof Error ? error.message : "Falha ao iniciar a resposta da Eco.";
        setErroApi(message);
      });

      streamPromise.finally(() => {
        delete controllersRef.current[clientMessageId];
        const assistantId = assistantByClientRef.current[clientMessageId];

        if (activeStreamClientIdRef.current === clientMessageId) {
          activeStreamClientIdRef.current = null;
          activeAssistantIdRef.current = null;
          removeEcoEntry(assistantId);
          setDigitando(false);
          setIsSending(false);
          activity?.onDone?.();
        } else {
          removeEcoEntry(assistantId);
        }
      });
    },
    [activity, applyChunkToMessages, ensureAssistantMessage, guestId, isGuest, removeEcoEntry, setErroApi, userId, userName],
  );

  const handleSendMessage = useCallback(
    async (text: string, systemHint?: string) => {
      const rawText = text ?? "";
      if (!rawText.trim()) return;

      const sanitized = sanitizeText(rawText, { collapseWhitespace: false });
      const clientMessageId = uuidv4();
      const userMessage: ChatMessageType = {
        id: clientMessageId,
        client_message_id: clientMessageId,
        clientMessageId: clientMessageId,
        sender: "user",
        role: "user",
        content: sanitized,
        text: sanitized,
        status: "done",
        createdAt: Date.now(),
      };

      setErroApi(null);
      setIsSending(true);
      activity?.onSend?.();

      setMessages((prev) => {
        const next = [...prev, userMessage];
        // Usamos o array `next` recém-calculado como fonte do histórico para o stream.
        beginStream(next, userMessage, systemHint);
        return next;
      });

      if (scrollToBottom) {
        requestAnimationFrame(() => scrollToBottom(true));
      }
    },
    [activity, beginStream, scrollToBottom, setMessages],
  );

  return { handleSendMessage, digitando, erroApi, setErroApi, pending: isSending } as const;
};<|MERGE_RESOLUTION|>--- conflicted
+++ resolved
@@ -336,7 +336,6 @@
       const createdAt = normalizeTimestamp(event?.createdAt) ?? new Date().toISOString();
       const resolvedMessageId = incomingMessageId || resolvedAssistantId;
 
-<<<<<<< HEAD
       const assistantMessage: ChatMessageType = {
         id: resolvedAssistantId,
         client_message_id: normalizedClientId,
@@ -373,35 +372,6 @@
           return [...prevMessages, assistantMessage];
         });
       }
-=======
-      setMessages((prevMessages) => {
-        const alreadyExists = prevMessages.some(
-          (message) =>
-            message.id === resolvedAssistantId ||
-            message.interaction_id === resolvedAssistantId ||
-            message.interactionId === resolvedAssistantId,
-        );
-        if (alreadyExists) return prevMessages;
-
-        const assistantMessage: ChatMessageType = {
-          id: resolvedAssistantId,
-          client_message_id: normalizedClientId,
-          clientMessageId: normalizedClientId,
-          sender: "eco",
-          role: "assistant",
-          content: "",
-          text: "",
-          streaming: true,
-          status: "streaming",
-          interaction_id: resolvedAssistantId,
-          interactionId: resolvedAssistantId,
-          message_id: resolvedMessageId || undefined,
-          createdAt,
-          updatedAt: createdAt,
-        };
-        return [...prevMessages, assistantMessage];
-      });
->>>>>>> a8f11d14
 
       return resolvedAssistantId;
     },
@@ -441,7 +411,6 @@
       });
 
       const updatedAt = new Date().toISOString();
-<<<<<<< HEAD
 
       if (upsertMessage) {
         const chunkPatch: ChatMessageType = {
@@ -488,23 +457,6 @@
           });
           if (updated) {
             return mapped;
-=======
-      setMessages((prevMessages) =>
-        prevMessages.map((message) => {
-          if (message.id === assistantId || message.interaction_id === assistantId || message.interactionId === assistantId) {
-            return {
-              ...message,
-              content: nextEntry.text,
-              text: nextEntry.text,
-              updatedAt,
-              streaming: true,
-              status: message.status === "done" ? "done" : "streaming",
-              // hidrata IDs se chegarem durante chunks
-              message_id: chunk.messageId || message.message_id,
-              interaction_id: chunk.interactionId || message.interaction_id || assistantId,
-              interactionId: chunk.interactionId || message.interactionId || assistantId,
-            };
->>>>>>> a8f11d14
           }
 
           const normalizedClientId =
@@ -643,7 +595,6 @@
               ? (payloadRecord?.response as unknown)
               : undefined;
 
-<<<<<<< HEAD
           const interactionFromSummary = pickStringFromRecords(recordSources, [
             "interaction_id",
             "interactionId",
@@ -800,27 +751,6 @@
               interaction_id: resolvedInteractionId,
             });
           }
-=======
-          // finaliza mensagem e hidrata IDs para feedback/bandits
-          setMessages((prevMessages) =>
-            prevMessages.map((message) => {
-              if (message.id === assistantId || message.interaction_id === assistantId || message.interactionId === assistantId) {
-                return {
-                  ...message,
-                  streaming: false,
-                  status: "done",
-                  updatedAt,
-                  metadata: metadata ?? message.metadata,
-                  donePayload: donePayload ?? message.donePayload,
-                  message_id: event?.messageId || message.message_id,
-                  interaction_id: event?.interactionId || message.interaction_id || assistantId,
-                  interactionId: event?.interactionId || message.interactionId || assistantId,
-                };
-              }
-              return message;
-            }),
-          );
->>>>>>> a8f11d14
 
           removeEcoEntry(assistantId);
         },
