--- conflicted
+++ resolved
@@ -1,43 +1,12 @@
 import axios from "axios";
 import { v4 as uuidv4 } from "uuid";
-<<<<<<< HEAD
 
-import { supabase } from "../lib/supabaseClient";
-
-=======
-import { supabase } from "../lib/supabaseClient"; // ajuste o path se preciso
-
-// ==========================
-// Resolve baseURL de forma segura
-// ==========================
-const apiBaseEnv =
-  import.meta.env.VITE_API_URL ??
-  import.meta.env.VITE_API_BASE ??
-  import.meta.env.VITE_BACKEND_URL;
-
-const normalizedBase =
-  typeof apiBaseEnv === "string"
-    ? apiBaseEnv.trim().replace(/\/+$/, "") // remove barra final
-    : "";
-
-const baseURL =
-  normalizedBase || (typeof window !== "undefined" ? window.location.origin : "");
-
-// ==========================
-// Cria instância Axios
-// ==========================
->>>>>>> 598ed5de
 const api = axios.create({
   baseURL: import.meta.env.VITE_API_BASE_URL || "/api",
   withCredentials: true,
 });
 
-<<<<<<< HEAD
-=======
-// ==========================
-// Guest helpers
-// ==========================
->>>>>>> 598ed5de
+
 const GUEST_STORAGE_KEY = "eco_guest_id";
 
 function ensureGuestId(): string {
@@ -46,10 +15,7 @@
     if (stored) {
       return stored;
     }
-<<<<<<< HEAD
 
-=======
->>>>>>> 598ed5de
     const generated = `guest_${uuidv4()}`;
     localStorage.setItem(GUEST_STORAGE_KEY, generated);
     return generated;
@@ -58,35 +24,17 @@
   }
 }
 
-<<<<<<< HEAD
-=======
-// ==========================
-// Injeta credenciais automaticamente
-// ==========================
->>>>>>> 598ed5de
+
 api.interceptors.request.use(async (config) => {
   try {
     const { data } = await supabase.auth.getSession();
     const token = data?.session?.access_token;
-<<<<<<< HEAD
-    const headers = (config.headers ??= {} as Record<string, string>);
-=======
-
-    const headers = (config.headers ??= {} as Record<string, any>);
->>>>>>> 598ed5de
 
     if (token) {
       headers.Authorization = `Bearer ${token}`;
       delete headers["X-Guest-Id"];
     } else {
-<<<<<<< HEAD
-      delete headers.Authorization;
-      headers["X-Guest-Id"] = ensureGuestId();
-=======
-      const guestId = ensureGuestId();
-      headers["X-Guest-Id"] = guestId;
-      delete headers.Authorization;
->>>>>>> 598ed5de
+
     }
   } catch (err) {
     console.warn("⚠️ [Axios] Falha ao preparar cabeçalhos de autenticação:", err);
