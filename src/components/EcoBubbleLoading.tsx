--- conflicted
+++ resolved
@@ -21,62 +21,7 @@
   return (
     <div className={`flex flex-col items-center justify-center ${className || ""}`}>
       <div
-<<<<<<< HEAD
-        className="relative flex items-center justify-center rounded-full shadow-md ring-1 ring-[rgba(200,220,255,0.45)]"
-        style={{
-          width: size,
-          height: size,
-          background:
-            "radial-gradient(circle at 30% 30%, rgba(255,255,255,0.88), rgba(240,240,255,0.45))",
-          border: "1px solid rgba(200, 220, 255, 0.45)",
-          boxShadow: "0 6px 18px rgba(0, 0, 0, 0.10)",
-          backdropFilter: "blur(8px)",
-          WebkitBackdropFilter: "blur(8px)",
-        }}
-        aria-hidden
-      >
-        <motion.div
-          className="flex h-full w-full items-center justify-center"
-          animate={{ scale: [1, 1.06, 1] }}
-          transition={{ duration: breathingSec, repeat: Infinity, ease: "easeInOut" }}
-        >
-          <EcoBubbleOneEye variant="avatar" size={size * 0.72} state="thinking" />
-        </motion.div>
-      </div>
-=======
-        className="relative flex items-center justify-center"
-        style={{ width: haloSize, height: haloSize }}
-      >
-        <motion.div
-          aria-hidden
-          className="absolute rounded-full blur-xl"
-          style={{
-            width: haloSize,
-            height: haloSize,
-            background:
-              "radial-gradient(65% 65% at 50% 50%, rgba(171, 197, 255, 0.32), rgba(92, 132, 227, 0.08))",
-            boxShadow: "0 24px 42px rgba(40, 60, 120, 0.18)",
-          }}
-          animate={{ scale: [1, 1.04, 1] }}
-          transition={{ duration: breathingSec, repeat: Infinity, ease: "easeInOut" }}
-        />
 
-        <motion.div
-          aria-hidden
-          className="absolute inset-0 rounded-full"
-          style={{
-            border: "1px solid rgba(200, 220, 255, 0.25)",
-            background:
-              "radial-gradient(55% 55% at 30% 30%, rgba(255,255,255,0.48), rgba(216,228,255,0.15))",
-          }}
-          animate={{ opacity: [0.65, 0.9, 0.65] }}
-          transition={{ duration: breathingSec * 1.1, repeat: Infinity, ease: "easeInOut" }}
-        />
-
-        <EcoBubbleOneEye state="thinking" size={size} />
-      </div>
-
->>>>>>> 78370205
       {text && (
         <span className="mt-4 text-sm text-gray-500 select-none">{text}</span>
       )}
