--- conflicted
+++ resolved
@@ -529,11 +529,7 @@
       if (!ensureFeedbackReady()) return false;
       return sendVote("down", reason);
     },
-<<<<<<< HEAD
     [ensureFeedbackReady, sendVote, sendingFeedback],
-=======
-    [hasInteractionId, isStreaming, sendVote, sendingFeedback]
->>>>>>> a8f11d14
   );
 
   const handleThumbDownClick = () => {
