import React from "react";
import ReactMarkdown from "react-markdown";
import EcoBubbleOneEye from "./EcoBubbleOneEye";
import TypingDots from "../components/TypingDots";
import { Message } from "../contexts/ChatContext";

interface ChatMessageProps {
  message: Message;
  isEcoTyping?: boolean;
}

const extractMessageText = (message: Message) => {
  if (typeof message.text === "string") return message.text;
  if (typeof message.content === "string") return message.content;
  return "";
};

const ChatMessage: React.FC<ChatMessageProps> = ({ message, isEcoTyping }) => {
  const isUser = message.sender === "user";
  const rawText = extractMessageText(message);
  const trimmedText = rawText.trim();

  const isStreamingPlaceholder = !isUser && trimmedText.length === 0;
  const showTyping = !isUser && (Boolean(isEcoTyping) || isStreamingPlaceholder);

<<<<<<< HEAD
  const text = showTyping ? "" : trimmedText;
=======
  const rawText = showTyping
    ? ""
    : String(message.text ?? message.content ?? "");
  const trimmedText = rawText.trim();
  const isStreamingPlaceholder =
    !isUser && !showTyping && trimmedText.length === 0 && rawText.length > 0;
  const text = isStreamingPlaceholder ? "" : trimmedText;
>>>>>>> 48095a1b

  if (showTyping) {
    return (
      <div
        className={`w-full flex ${isUser ? "justify-end" : "justify-start"} min-w-0 mb-1 sm:mb-2`}
        role="status"
        aria-live="polite"
        aria-label="ECO está digitando…"
      >
        <div className="flex items-start gap-3">
          <EcoBubbleOneEye variant="message" state="thinking" size={28} />
          <TypingDots variant="bubble" size="md" />
        </div>
      </div>
    );
  }

  const bubbleClass = [
    "message-bubble",
    "relative",
    "px-4 py-3 sm:px-5 sm:py-3.5",
    "rounded-[20px]",
    "w-fit min-w-[10ch] sm:min-w-[12ch]",
    "max-w-[min(720px,88vw)]",
    "break-words whitespace-pre-wrap",
    "border",
    "transition-transform duration-200 ease-out",
    "overflow-hidden",
  ].join(" ");

  const bubbleStyle: React.CSSProperties = {
    backgroundColor: isUser
      ? "#007AFF"
      : isStreamingPlaceholder
      ? "rgba(226, 232, 240, 0.75)"
      : "#F3F4F6",
    color: isUser ? "#FFFFFF" : "#0F172A",
    borderColor: isUser
      ? "#0064D2"
      : isStreamingPlaceholder
      ? "rgba(148, 163, 184, 0.5)"
      : "#D0D5DD",
    borderTopLeftRadius: 20,
    borderTopRightRadius: 20,
    borderBottomLeftRadius: isUser ? 20 : 12,
    borderBottomRightRadius: isUser ? 12 : 20,
    boxShadow: isUser
      ? "0 4px 10px rgba(0, 98, 204, 0.28)"
      : isStreamingPlaceholder
      ? "0 6px 18px rgba(148, 163, 184, 0.22)"
      : "0 3px 9px rgba(15, 23, 42, 0.12)",
    backdropFilter: "none",
    WebkitBackdropFilter: "none",
  };

  const markdownClassName = [
    "prose prose-sm sm:prose-base max-w-none font-sans",
    "prose-p:my-1.5 sm:prose-p:my-2 prose-li:my-0.5",
    "prose-strong:font-semibold prose-em:italic",
    "prose-headings:font-semibold prose-headings:text-[1em] prose-headings:leading-snug",
    "prose-a:underline prose-a:break-words",
    "prose-pre:bg-gray-50/70 prose-pre:border prose-pre:border-gray-200/60 prose-pre:rounded-xl prose-pre:p-3",
    "prose-code:before:content-[''] prose-code:after:content-['']",
    isUser ? "prose-invert" : "",
  ]
    .filter(Boolean)
    .join(" ");

  return (
    <div
      className={`w-full flex ${isUser ? "justify-end" : "justify-start"} min-w-0 mb-1 sm:mb-2`}
      role="listitem"
      aria-live="polite"
      aria-atomic="false"
    >
      <div
        className={`flex w-full max-w-3xl items-end gap-3 ${
          isUser ? "flex-row-reverse" : "flex-row"
        }`}
      >
        {!isUser && (
          <div className="flex-shrink-0 translate-y-[2px]">
            <EcoBubbleOneEye variant="message" size={30} />
          </div>
        )}

        <div className="min-w-0 max-w-full">
          <div
            className={bubbleClass}
            style={bubbleStyle}
            data-sender={message.sender}
            data-deep-question={message.deepQuestion}
          >
            {isStreamingPlaceholder ? (
              <div className="relative z-10 flex min-h-[28px] items-center gap-2 text-[13px] font-medium text-slate-500 sm:text-sm">
                <TypingDots variant="inline" size="sm" tone="light" />
                <span className="tracking-tight text-slate-500/80">Eco está respondendo…</span>
              </div>
            ) : text ? (
              <div className="relative z-10 font-sans text-[14px] sm:text-sm md:text-base leading-relaxed">
                <div className={markdownClassName}>
                  <ReactMarkdown
                    components={{
                      p: ({ node: _node, ...props }) => (
                        <p className="m-0 mb-2 last:mb-0" {...props} />
                      ),
                    }}
                  >
                    {text}
                  </ReactMarkdown>
                </div>
              </div>
            ) : (
              <span className="relative z-10">&nbsp;</span>
            )}
          </div>
        </div>
      </div>
    </div>
  );
};

export default ChatMessage;<|MERGE_RESOLUTION|>--- conflicted
+++ resolved
@@ -22,18 +22,6 @@
 
   const isStreamingPlaceholder = !isUser && trimmedText.length === 0;
   const showTyping = !isUser && (Boolean(isEcoTyping) || isStreamingPlaceholder);
-
-<<<<<<< HEAD
-  const text = showTyping ? "" : trimmedText;
-=======
-  const rawText = showTyping
-    ? ""
-    : String(message.text ?? message.content ?? "");
-  const trimmedText = rawText.trim();
-  const isStreamingPlaceholder =
-    !isUser && !showTyping && trimmedText.length === 0 && rawText.length > 0;
-  const text = isStreamingPlaceholder ? "" : trimmedText;
->>>>>>> 48095a1b
 
   if (showTyping) {
     return (
