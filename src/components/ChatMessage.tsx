--- conflicted
+++ resolved
@@ -19,18 +19,6 @@
   const isUser = message.sender === "user";
   const rawText = extractMessageText(message);
   const trimmedText = rawText.trim();
-<<<<<<< HEAD
-
-  const isStreamingPlaceholder = !isUser && trimmedText.length === 0;
-  const showTyping = !isUser && (Boolean(isEcoTyping) || isStreamingPlaceholder);
-
-  const displayText = showTyping ? "" : trimmedText;
-=======
-
-  const isStreamingPlaceholder = !isUser && trimmedText.length === 0;
-  const showTyping = !isUser && (Boolean(isEcoTyping) || isStreamingPlaceholder);
->>>>>>> 52cda90f
-
   if (showTyping) {
     return (
       <div
@@ -123,16 +111,6 @@
             data-sender={message.sender}
             data-deep-question={message.deepQuestion}
           >
-<<<<<<< HEAD
-            {displayText ? (
-=======
-            {isStreamingPlaceholder ? (
-              <div className="relative z-10 flex min-h-[28px] items-center gap-2 text-[13px] font-medium text-slate-500 sm:text-sm">
-                <TypingDots variant="inline" size="sm" tone="light" />
-                <span className="tracking-tight text-slate-500/80">Eco está respondendo…</span>
-              </div>
-            ) : text ? (
->>>>>>> 52cda90f
               <div className="relative z-10 font-sans text-[14px] sm:text-sm md:text-base leading-relaxed">
                 <div className={markdownClassName}>
                   <ReactMarkdown
