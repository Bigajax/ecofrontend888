--- conflicted
+++ resolved
@@ -95,13 +95,6 @@
   const handleSendMessage = useCallback(
     async (text: string, systemHint?: string) => {
       if (isGuest) {
-<<<<<<< HEAD
-        if (!guestGate.isReady || !guestGate.guestId) {
-          console.warn('[ChatPage] Guest data not ready, ignoring send.');
-          return;
-        }
-=======
->>>>>>> 50fa5e46
         if (guestGate.inputDisabled || guestGate.count >= guestGate.limit) {
           setLoginGateOpen(true);
           return;
@@ -263,23 +256,6 @@
               if (opt === 'go_to_voice_page') navigate('/voice');
             }}
             onSendAudio={() => console.log('Áudio enviado')}
-<<<<<<< HEAD
-            disabled={
-              digitando || (isGuest && (guestGate.inputDisabled || !guestGate.isReady))
-            }
-            placeholder={
-              isGuest && guestGate.inputDisabled
-                ? 'Crie sua conta para continuar…'
-                : isGuest && !guestGate.isReady
-                  ? 'Carregando modo convidado…'
-                  : undefined
-=======
-            disabled={digitando || (isGuest && guestGate.inputDisabled)}
-            placeholder={
-              isGuest && guestGate.inputDisabled
-                ? 'Crie sua conta para continuar…'
-                : undefined
->>>>>>> 50fa5e46
             }
             onTextChange={handleTextChange}
           />
